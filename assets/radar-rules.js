({
    'bilibili.com': {
        _name: 'bilibili',
        www: [
            {
                title: '分区视频',
                docs: 'https://docs.rsshub.app/social-media.html#bilibili',
                source: ['/v/*tpath', '/documentary', '/movie', '/tv'],
            },
            {
                title: '视频评论',
                docs: 'https://docs.rsshub.app/social-media.html#bilibili',
                source: '/video/:aid',
                target: (params) => `/bilibili/video/reply/${params.aid.replace('av', '')}`,
            },
            {
                title: '视频弹幕',
                docs: 'https://docs.rsshub.app/social-media.html#bilibili',
                source: '/video/:aid',
                target: (params, url) => {
                    const pid = new URL(url).searchParams.get('p');
                    return `/bilibili/video/danmaku/${params.aid.replace('av', '')}/${pid ? pid : 1}`;
                },
            },
            {
                title: '番剧',
                docs: 'https://docs.rsshub.app/social-media.html#bilibili',
                source: '/bangumi/media/:bid',
                target: (params) => `/bilibili/bangumi/media/${params.bid.replace('md', '')}`,
            },
        ],
        space: [
            {
                title: 'UP 主动态',
                docs: 'https://docs.rsshub.app/social-media.html#bilibili',
                source: '/:uid',
                target: '/bilibili/user/dynamic/:uid',
            },
            {
                title: 'UP 主投稿',
                docs: 'https://docs.rsshub.app/social-media.html#bilibili',
                source: '/:uid',
                target: '/bilibili/user/video/:uid',
            },
        ],
    },
    'weibo.com': {
        _name: '微博',
        '.': [
            {
                title: '博主',
                docs: 'https://docs.rsshub.app/social-media.html#wei-bo',
                source: ['/u/:id', '/:id'],
                target: (params, url, document) => {
                    const uid = document && document.documentElement.innerHTML.match(/\$CONFIG\['oid']='(\d+)'/)[1];
                    return uid ? `/weibo/user/${uid}` : '';
                },
            },
            {
                title: '关键词',
                docs: 'https://docs.rsshub.app/social-media.html#wei-bo',
            },
            {
                title: '超话',
                docs: 'https://docs.rsshub.app/social-media.html#wei-bo',
                source: '/p/:id/super_index',
                target: '/weibo/super_index/:id',
            },
        ],
        s: [
            {
                title: '热搜榜',
                docs: 'https://docs.rsshub.app/social-media.html#wei-bo',
                source: '/top/summary',
                target: '/weibo/search/hot',
            },
        ],
    },
    'pixiv.net': {
        _name: 'Pixiv',
        www: [
            {
                title: '用户收藏',
                docs: 'https://docs.rsshub.app/social-media.html#pixiv',
                source: '/bookmark.php',
                target: (params, url) => `/pixiv/user/bookmarks/${new URL(url).searchParams.get('id')}`,
            },
            {
                title: '用户动态',
                docs: 'https://docs.rsshub.app/social-media.html#pixiv',
                source: '/member.php',
                target: (params, url) => `/pixiv/user/${new URL(url).searchParams.get('id')}`,
            },
            {
                title: '排行榜',
                docs: 'https://docs.rsshub.app/social-media.html#pixiv',
                source: '/ranking.php',
            },
            {
                title: '关键词',
                docs: 'https://docs.rsshub.app/social-media.html#pixiv',
                source: '/search.php',
            },
            {
                title: '关注的新作品',
                docs: 'https://docs.rsshub.app/social-media.html#pixiv',
                source: '/bookmark_new_illust.php',
                target: '/pixiv/user/illustfollows',
            },
        ],
    },
    'twitter.com': {
        _name: 'Twitter',
        '.': [
            {
                title: '用户时间线',
                docs: 'https://docs.rsshub.app/social-media.html#twitter',
                source: '/:id',
                target: (params) => {
                    if (params.id !== 'home' && params.id !== 'explore' && params.id !== 'notifications' && params.id !== 'messages' && params.id !== 'explore' && params.id !== 'search') {
                        return '/twitter/user/:id';
                    }
                },
            },
            {
                title: '用户关注时间线',
                docs: 'https://docs.rsshub.app/social-media.html#twitter',
                source: '/:id',
                target: (params) => {
                    if (params.id !== 'home' && params.id !== 'explore' && params.id !== 'notifications' && params.id !== 'messages' && params.id !== 'explore' && params.id !== 'search') {
                        return '/twitter/followings/:id';
                    }
                },
            },
            {
                title: '用户喜欢列表',
                docs: 'https://docs.rsshub.app/social-media.html#twitter',
                source: '/:id',
                target: (params) => {
                    if (params.id !== 'home' && params.id !== 'explore' && params.id !== 'notifications' && params.id !== 'messages' && params.id !== 'explore' && params.id !== 'search') {
                        return '/twitter/likes/:id';
                    }
                },
            },
            {
                title: '列表时间线',
                docs: 'https://docs.rsshub.app/social-media.html#twitter',
                source: '/:id/lists/:name',
                target: (params) => {
                    if (params.id !== 'home' && params.id !== 'explore' && params.id !== 'notifications' && params.id !== 'messages' && params.id !== 'explore' && params.id !== 'search') {
                        return '/twitter/list/:id/:name';
                    }
                },
            },
            {
                title: '关键词',
                docs: 'https://docs.rsshub.app/social-media.html#twitter',
                source: '/search',
                target: (params, url) => `/twitter/keyword/${new URL(url).searchParams.get('q')}`,
            },
        ],
    },
    'youtube.com': {
        _name: 'Youtube',
        www: [
            {
                title: '用户',
                docs: 'https://docs.rsshub.app/social-media.html#youtube',
                source: '/user/:username',
                target: '/youtube/user/:username',
            },
            {
                title: '频道',
                docs: 'https://docs.rsshub.app/social-media.html#youtube',
                source: '/channel/:id',
                target: '/youtube/channel/:id',
            },
            {
                title: '播放列表',
                docs: 'https://docs.rsshub.app/social-media.html#youtube',
                source: '/playlist',
                target: (params, url) => `/youtube/playlist/${new URL(url).searchParams.get('list')}`,
            },
        ],
    },
    'github.com': {
        _name: 'GitHub',
        '.': [
            {
                title: '用户仓库',
                docs: 'https://docs.rsshub.app/programming.html#github',
                source: '/:user',
                target: '/github/repos/:user',
            },
            {
                title: '用户 Followers',
                docs: 'https://docs.rsshub.app/programming.html#github',
                source: '/:user',
                target: '/github/user/followers/:user',
            },
            {
                title: 'Trending',
                docs: 'https://docs.rsshub.app/programming.html#github',
                source: '/trending',
                target: '/github/trending/:since',
            },
            {
                title: '仓库 Issue',
                docs: 'https://docs.rsshub.app/programming.html#github',
                source: ['/:user/:repo/issues', '/:user/:repo/issues/:id', '/:user/:repo'],
                target: '/github/issue/:user/:repo',
            },
            {
                title: '仓库 Pull Requests',
                docs: 'https://docs.rsshub.app/programming.html#github',
                source: ['/:user/:repo/pulls', '/:user/:repo/pulls/:id', '/:user/:repo'],
                target: '/github/pull/:user/:repo',
            },
            {
                title: '仓库 Stars',
                docs: 'https://docs.rsshub.app/programming.html#github',
                source: ['/:user/:repo/stargazers', '/:user/:repo'],
                target: '/github/stars/:user/:repo',
            },
            {
                title: '仓库 Branches',
                docs: 'https://docs.rsshub.app/programming.html#github',
                source: ['/:user/:repo/branches', '/:user/:repo'],
                target: '/github/branches/:user/:repo',
            },
            {
                title: '文件 Commits',
                docs: 'https://docs.rsshub.app/programming.html#github',
                source: '/:user/:repo/blob/:branch/*filepath',
                target: '/github/file/:user/:repo/:branch/:filepath',
            },
            {
                title: '用户 Starred Repositories',
                docs: 'https://docs.rsshub.app/programming.html#github',
                source: '/:user',
                target: '/github/starred_repos/:user',
            },
            {
                title: '仓库 Contributors',
                docs: 'https://docs.rsshub.app/programming.html#github',
                source: ['/:user/:repo/graphs/contributors', '/:user/:repo'],
                target: '/github/contributors/:user/:repo',
            },
        ],
    },
    'zhihu.com': {
        _name: '知乎',
        www: [
            {
                title: '收藏夹',
                docs: 'https://docs.rsshub.app/social-media.html#zhi-hu',
                source: '/collection/:id',
                target: '/zhihu/collection/:id',
            },
            {
                title: '用户动态',
                docs: 'https://docs.rsshub.app/social-media.html#zhi-hu',
                source: '/people/:id',
                target: '/zhihu/people/activities/:id',
            },
            {
                title: '用户回答',
                docs: 'https://docs.rsshub.app/social-media.html#zhi-hu',
                source: '/people/:id/answers',
                target: '/zhihu/people/answers/:id',
            },
            {
                title: '用户想法',
                docs: 'https://docs.rsshub.app/social-media.html#zhi-hu',
                source: '/people/:id/pins',
                target: '/zhihu/people/pins/:id',
            },
            {
                title: '用户文章',
                docs: 'https://docs.rsshub.app/social-media.html#zhi-hu',
                source: '/people/:id/posts',
                target: '/zhihu/people/posts/:id',
            },
            {
                title: '热榜',
                docs: 'https://docs.rsshub.app/social-media.html#zhi-hu',
                source: '/hot',
                target: '/zhihu/hotlist',
            },
            {
                title: '想法热榜',
                docs: 'https://docs.rsshub.app/social-media.html#zhi-hu',
                target: '/zhihu/pin/hotlist',
            },
            {
                title: '问题',
                docs: 'https://docs.rsshub.app/social-media.html#zhi-hu',
                source: '/question/:questionId',
                target: '/zhihu/question/:questionId',
            },
            {
                title: '话题',
                docs: 'https://docs.rsshub.app/social-media.html#zhi-hu',
                source: '/topic/:topicId/:type',
                target: '/zhihu/topic/:topicId',
            },
            {
                title: '新书',
                docs: 'https://docs.rsshub.app/social-media.html#zhi-hu',
                source: '/zhihu/bookstore/newest',
                target: '/zhihu/pin/hotlist',
            },
            {
                title: '想法-24 小时新闻汇总',
                docs: 'https://docs.rsshub.app/social-media.html#zhi-hu',
                source: '/pin/special/972884951192113152',
                target: '/zhihu/pin/daily',
            },
            {
                title: '书店-周刊',
                docs: 'https://docs.rsshub.app/social-media.html#zhi-hu',
                source: '/pub/weekly',
                target: '/zhihu/weekly',
            },
        ],
        zhuanlan: [
            {
                title: '专栏',
                docs: 'https://docs.rsshub.app/social-media.html#zhi-hu',
                source: '/:id',
                target: '/zhihu/zhuanlan/:id',
            },
        ],
        daily: [
            {
                title: '日报',
                docs: 'https://docs.rsshub.app/social-media.html#zhi-hu',
                source: '',
                target: '/zhihu/daily',
            },
            {
                title: '日报',
                docs: 'https://docs.rsshub.app/social-media.html#zhi-hu',
                source: '/*tpath',
                target: '/zhihu/daily',
            },
        ],
    },
    'smzdm.com': {
        _name: '什么值得买',
        www: [
            {
                title: '排行榜',
                docs: 'https://docs.rsshub.app/shopping.html#shen-me-zhi-de-mai',
                source: '/top',
            },
        ],
        search: [
            {
                title: '关键词',
                docs: 'https://docs.rsshub.app/shopping.html#shen-me-zhi-de-mai',
                source: '/',
                target: (params, url) => `/smzdm/keyword/${new URL(url).searchParams.get('s')}`,
            },
        ],
    },
    'rsshub.app': {
        _name: 'RSSHub',
        docs: [
            {
                title: '有新路由啦',
                docs: 'https://docs.rsshub.app/program-update.html#rsshub',
                source: ['', '/*tpath'],
                target: '/rsshub/routes',
            },
            {
                title: '有新赞助商啦',
                docs: 'https://docs.rsshub.app/program-update.html#rsshub',
                source: ['', '/*tpath'],
                target: '/rsshub/sponsors',
            },
        ],
    },
    'ximalaya.com': {
        _name: '喜马拉雅',
        www: [
            {
                title: '专辑',
                docs: 'https://docs.rsshub.app/multimedia.html#xi-ma-la-ya',
                source: '/:type/:id',
                target: (params) => {
                    if (parseInt(params.id) + '' === params.id) {
                        return '/ximalaya/album/:id/';
                    }
                },
            },
        ],
    },
    'algocasts.io': {
        _name: 'AlgoCasts',
        '.': [
            {
                title: '视频更新',
                docs: 'https://docs.rsshub.app/programming.html#algocasts',
                source: '/episodes',
                target: '/algocasts',
            },
        ],
    },
    'soulapp.cn': {
        _name: 'Soul',
        '.': [
            {
                title: '瞬间更新',
                docs: 'https://docs.rsshub.app/social-media.html#soul',
            },
        ],
    },
    'juejin.im': {
        _name: '掘金',
        '.': [
            {
                title: '专栏',
                docs: 'https://docs.rsshub.app/programming.html#jue-jin',
                source: '/user/:id/posts',
                target: '/juejin/posts/:id',
            },
        ],
    },
    'anime1.me': {
        _name: 'Anime1',
        '.': [
            {
                title: '動畫',
                docs: 'https://docs.rsshub.app/anime.html#anime1',
                source: '/category/:time/:name',
                target: '/anime1/anime/:time/:name',
            },
            {
                title: '搜尋',
                docs: 'https://docs.rsshub.app/anime.html#anime1',
                source: '/',
                target: (params, url) => {
                    const keyword = new URL(url).searchParams.get('s');
                    return keyword ? `/anime1/search/${keyword}` : '';
                },
            },
        ],
    },
    'instagram.com': {
        _name: 'Instagram',
        www: [
            {
                title: '用户',
                docs: 'https://docs.rsshub.app/social-media.html#instagram',
                source: '/:id',
                target: (params) => {
                    if (params.id !== 'explore' && params.id !== 'developer') {
                        return '/instagram/user/:id';
                    }
                },
            },
            {
                title: '标签',
                docs: 'https://docs.rsshub.app/social-media.html#instagram',
                source: '/explore/tags/:tag',
                target: '/instagram/tag/:tag',
            },
        ],
    },
    'swufe.edu.cn': {
        _name: '西南财经大学',
        it: [
            {
                title: '经济信息工程学院 - 通知公告',
                docs: 'https://docs.rsshub.app/university.html#xi-nan-cai-jing-da-xue',
                source: '/index/tzgg.htm',
                target: '/swufe/seie/tzgg',
            },
            {
                title: '经济信息工程学院 - 学院新闻',
                docs: 'https://docs.rsshub.app/university.html#xi-nan-cai-jing-da-xue',
                source: '/index/xyxw.htm',
                target: '/swufe/seie/xyxw',
            },
        ],
    },
    'ishuhui.com': {
        _name: '鼠绘漫画',
        www: [
            {
                title: '鼠绘漫画',
                docs: 'https://docs.rsshub.app/anime.html#shu-hui-man-hua',
                source: '/comics/anime/:id',
                target: '/shuhui/comics/:id',
            },
        ],
    },
    'haimaoba.com': {
        _name: '海猫吧',
        www: [
            {
                title: '漫画更新',
                docs: 'https://docs.rsshub.app/anime.html#hai-mao-ba',
                source: '/catalog/:id',
                target: '/haimaoba/:id',
            },
        ],
    },
    'pgyer.com': {
        _name: '蒲公英应用分发',
        www: [
            {
                title: 'app更新',
                docs: 'https://docs.rsshub.app/program-update.html#pu-gong-ying-ying-yong-fen-fa',
                source: '/:app',
                target: '/pgyer/:app',
            },
        ],
    },
    'pianyuan.la': {
        _name: '片源网',
        '.': [
            {
                title: '电影和剧集',
                docs: 'https://docs.rsshub.app/multimedia.html#pian-yuan',
                source: '/',
            },
        ],
    },
    'sspai.com': {
        _name: '少数派',
        '.': [
            {
                title: '最新上架付费专栏',
                docs: 'https://docs.rsshub.app/new-media.html#shao-shu-pai-sspai',
                source: '/series',
                target: '/sspai/series',
            },
            {
                title: 'Matrix',
                docs: 'https://docs.rsshub.app/new-media.html#shao-shu-pai-sspai',
                source: '/matrix',
                target: '/sspai/matrix',
            },
            {
                title: '专栏',
                docs: 'https://docs.rsshub.app/new-media.html#shao-shu-pai-sspai',
                source: '/column/:id',
                target: '/sspai/column/:id',
            },
            {
                title: '作者已发布文章',
                docs: 'https://docs.rsshub.app/new-media.html#shao-shu-pai-sspai',
                source: ['/user/:id/posts', '/user/:id/updates'],
                target: '/sspai/author/:id',
            },
            {
                title: '专题',
                docs: 'https://docs.rsshub.app/new-media.html#shao-shu-pai-sspai',
                source: '/topics',
                target: '/sspai/topics',
            },
            {
                title: '专题内文章更新',
                docs: 'https://docs.rsshub.app/new-media.html#shao-shu-pai-sspai',
                source: '/topic/:id',
                target: '/sspai/topic/:id',
            },
        ],
        shortcuts: [
            {
                title: 'Shortcuts Gallery',
                docs: 'https://docs.rsshub.app/new-media.html#shao-shu-pai-sspai',
                source: ['', '/*tpath'],
                target: '/sspai/shortcuts',
            },
        ],
    },
    'baidu.com': {
        _name: '贴吧',
        tieba: [
            {
                title: '帖子列表',
                docs: 'https://docs.rsshub.app/bbs.html#tie-ba',
                source: 'f',
                target: (params, url) => {
                    const type = new URL(url).searchParams.get('tab');
                    if (!type || type === 'main') {
                        return `/tieba/forum/${new URL(url).searchParams.get('kw')}`;
                    }
                },
            },
            {
                title: '精品帖子',
                docs: 'https://docs.rsshub.app/bbs.html#tie-ba',
                source: 'f',
                target: (params, url) => {
                    const type = new URL(url).searchParams.get('tab');
                    if (type === 'good') {
                        return `/tieba/forum/good/${new URL(url).searchParams.get('kw')}`;
                    }
                },
            },
            {
                title: '帖子动态',
                docs: 'https://docs.rsshub.app/bbs.html#tie-ba',
                source: '/p/:id',
                target: '/tieba/post/:id',
            },
            {
                title: '只看楼主',
                docs: 'https://docs.rsshub.app/bbs.html#tie-ba',
                source: '/p/:id',
                target: '/tieba/post/lz/:id',
            },
        ],
    },
    'wineyun.com': {
        _name: '酒云网',
        www: [
            {
                title: '最新商品',
                docs: 'https://docs.rsshub.app/other.html#jiu-yun-wang',
                source: ['/:category'],
                target: '/wineyun/:category',
            },
        ],
    },
    'epicgames.com': {
        _name: 'Epic Games',
        www: [
            {
                title: '每周免费游戏',
                docs: 'https://docs.rsshub.app/game.html#epicgames-freegame',
                source: '/store/zh-CN/free-games',
                target: '/epicgames/freegames',
            },
        ],
    },
    'docker.com': {
        _name: 'Docker',
        hub: [
            {
                title: '镜像有新 Build',
                docs: 'https://docs.rsshub.app/program-update.html#docker-hub',
                source: ['/r/:owner/:image', '/r/:owner/:image/tags', '/_/:image'],
                target: (params) => `/dockerhub/build/${params.owner ? params.owner : 'library'}/${params.image}`,
            },
        ],
    },
    'nga.cn': {
        _name: 'NGA',
        bbs: [
            {
                title: '分区帖子',
                docs: 'https://docs.rsshub.app/bbs.html#nga',
                source: '/thread.php',
                target: (params, url) => new URL(url).searchParams.get('fid') && `/nga/forum/${new URL(url).searchParams.get('fid')}`,
            },
            {
                title: '帖子',
                docs: 'https://docs.rsshub.app/bbs.html#nga',
                source: '/read.php',
                target: (params, url) => new URL(url).searchParams.get('tid') && `/nga/post/${new URL(url).searchParams.get('tid')}`,
            },
        ],
    },
    'playstation.com': {
        _name: 'PlayStation',
        store: [
            {
                title: '游戏列表',
                docs: 'https://docs.rsshub.app/game.html#playstation',
                source: '/zh-hans-hk/grid/:id/:page',
                target: '/ps/list/:id',
            },
            {
                title: '折扣|价格',
                docs: 'https://docs.rsshub.app/game.html#playstation',
                source: ['/:lang/product/:gridName'],
                target: '/ps/:lang/product/:gridName',
            },
        ],
        www: [
            {
                title: '用户奖杯',
                docs: 'https://docs.rsshub.app/game.html#playstation',
            },
            {
                title: '系统更新纪录',
                docs: 'https://docs.rsshub.app/game.html#playstation',
            },
        ],
    },
    'monsterhunter.com': {
        _name: '怪物猎人世界',
        www: [
            {
                title: '更新情报',
                docs: 'https://docs.rsshub.app/game.html#guai-wu-lie-ren-shi-jie',
                source: ['', '/*tpath'],
                target: '/mhw/update',
            },
            {
                title: '最新消息',
                docs: 'https://docs.rsshub.app/game.html#guai-wu-lie-ren-shi-jie',
                source: ['', '/*tpath'],
                target: '/mhw/news',
            },
        ],
    },
    'vgtime.com': {
        _name: '游戏时光',
        www: [
            {
                title: '新闻',
                docs: 'https://docs.rsshub.app/game.html#you-xi-shi-guang',
                source: '/topic/index.jhtml',
                target: '/vgtime/news',
            },
            {
                title: '游戏发售表',
                docs: 'https://docs.rsshub.app/game.html#you-xi-shi-guang',
                source: '/game/release.jhtml',
                target: '/vgtime/release',
            },
            {
                title: '关键词资讯',
                docs: 'https://docs.rsshub.app/game.html#you-xi-shi-guang',
                source: '/search/list.jhtml',
                target: (params, url) => `/vgtime/keyword/${new URL(url).searchParams.get('keyword')}`,
            },
        ],
    },
    'bing.com': {
        _name: 'Bing',
        www: [
            {
                title: '每日壁纸',
                docs: 'https://docs.rsshub.app/picture.html#bing-bi-zhi',
                source: '',
                target: '/bing',
            },
        ],
    },
    'dcard.tw': {
        _name: 'Dcard',
        www: [
            {
                title: '首頁帖子-最新',
                docs: 'https://docs.rsshub.app/bbs.html#dcard',
                source: '/f',
                target: '/dcard/posts/latest',
            },
            {
                title: '首頁帖子-熱門',
                docs: 'https://docs.rsshub.app/bbs.html#dcard',
                source: '/f',
                target: '/dcard/posts/popular',
            },
            {
                title: '板塊帖子-最新',
                docs: 'https://docs.rsshub.app/bbs.html#dcard',
                source: '/f/:section',
                target: '/dcard/:section/latest',
            },
            {
                title: '板塊帖子-熱門',
                docs: 'https://docs.rsshub.app/bbs.html#dcard',
                source: '/f/:section',
                target: '/dcard/:section/popular',
            },
        ],
    },
    'wegene.com': {
        _name: 'WeGene',
        www: [
            {
                title: '最近更新',
                docs: 'https://docs.rsshub.app/other.html#wegene',
                source: '',
                target: '/wegene/newest',
            },
            {
                title: '栏目',
                docs: 'https://docs.rsshub.app/other.html#wegene',
                source: '/crowdsourcing',
                target: '/wegene/column/all/all',
            },
        ],
    },
    'qdaily.com': {
        _name: '好奇心日报',
        www: [
            {
                title: '标签',
                docs: 'https://docs.rsshub.app/new-media.html#hao-qi-xin-ri-bao',
                source: '/tags/:idd',
                target: (params) => `/qdaily/tag/${params.idd.replace('.html', '')}`,
            },
            {
                title: '栏目',
                docs: 'https://docs.rsshub.app/new-media.html#hao-qi-xin-ri-bao',
                source: '/special_columns/:idd',
                target: (params) => `/qdaily/column/${params.idd.replace('.html', '')}`,
            },
            {
                title: '分类',
                docs: 'https://docs.rsshub.app/new-media.html#hao-qi-xin-ri-bao',
                source: '/categories/:idd',
                target: (params) => `/qdaily/category/${params.idd.replace('.html', '')}`,
            },
        ],
    },

    '3ycy.com': {
        _name: '三界异次元',
        www: [
            {
                title: '最近更新',
                docs: 'https://docs.rsshub.app/anime.html#san-jie-yi-ci-yuan',
                source: '/',
                target: '/3ycy/home',
            },
        ],
    },

    'emi-nitta.net': {
        _name: 'Emi Nitta',
        '.': [
            {
                title: '最近更新',
                docs: 'https://docs.rsshub.app/other.html#xin-tian-hui-hai-guan-fang-wang-zhan',
                source: '/updates',
                target: '/emi-nitta/updates',
            },
            {
                title: '新闻',
                docs: 'https://docs.rsshub.app/other.html#xin-tian-hui-hai-guan-fang-wang-zhan',
                source: '/contents/news',
                target: '/emi-nitta/news',
            },
        ],
    },

    'alter-shanghai.cn': {
        _name: 'Alter',
        '.': [
            {
                title: '新闻',
                docs: 'https://docs.rsshub.app/shopping.html#alter-zhong-guo',
                source: '/cn/news.html',
                target: '/alter-cn/news',
            },
        ],
    },

    'itslide.com': {
        _name: 'ITSlide',
        www: [
            {
                title: '最新',
                docs: 'https://docs.rsshub.app/programming.html#itslide',
                source: '/*',
                target: '/itslide/new',
            },
        ],
    },

    'leboncoin.fr': {
        _name: 'leboncoin',
        www: [
            {
                title: 'ads',
                docs: 'https://docs.rsshub.app/en/shopping.html#leboncoin',
                source: '/recherche',
                target: (params, url) => '/leboncoin/ad/' + url.split('?')[1],
            },
        ],
    },

    'yuancheng.work': {
        _name: '远程.work',
        '.': [
            {
                title: '招聘信息',
                docs: 'https://docs.rsshub.app/other.html#yuan-cheng-work',
                source: '/:caty',
                target: (params, url) => {
                    if (!url) {
                        return '/remote-work';
                    }
                    return '/remote-work/' + /\w+-(\w+)-\w+/.exec(url)[1];
                },
            },
        ],
    },

    'chinatimes.com': {
        _name: '中時電子報',
        www: [
            {
                title: '新聞',
                docs: 'https://docs.rsshub.app/traditional-media.html#zhong-shi-dian-zi-bao',
                source: '/:caty',
                target: (params) => '/chinatimes/' + params.caty,
            },
        ],
    },

    'ithome.com': {
        _name: 'IT 之家',
        it: [
            {
                title: 'IT 资讯',
                docs: 'https://docs.rsshub.app/new-media.html#it-zhi-jia',
                source: '/',
                target: '/ithome/it',
            },
        ],
        soft: [
            {
                title: '软件之家',
                docs: 'https://docs.rsshub.app/new-media.html#it-zhi-jia',
                source: '/',
                target: '/ithome/soft',
            },
        ],
        win10: [
            {
                title: 'win10 之家',
                docs: 'https://docs.rsshub.app/new-media.html#it-zhi-jia',
                source: '/',
                target: '/ithome/win10',
            },
        ],
        iphone: [
            {
                title: 'iphone 之家',
                docs: 'https://docs.rsshub.app/new-media.html#it-zhi-jia',
                source: '/',
                target: '/ithome/iphone',
            },
        ],
        ipad: [
            {
                title: 'ipad 之家',
                docs: 'https://docs.rsshub.app/new-media.html#it-zhi-jia',
                source: '/',
                target: '/ithome/ipad',
            },
        ],
        android: [
            {
                title: 'android 之家',
                docs: 'https://docs.rsshub.app/new-media.html#it-zhi-jia',
                source: '/',
                target: '/ithome/android',
            },
        ],
        digi: [
            {
                title: '数码之家',
                docs: 'https://docs.rsshub.app/new-media.html#it-zhi-jia',
                source: '/',
                target: '/ithome/digi',
            },
        ],
        next: [
            {
                title: '智能时代',
                docs: 'https://docs.rsshub.app/new-media.html#it-zhi-jia',
                source: '/',
                target: '/ithome/next',
            },
        ],
    },

    'govopendata.com': {
        _name: '新闻联播文字版',
        cn: [
            {
                title: '新闻联播文字版',
                docs: 'https://docs.rsshub.app/traditional-media.html#xin-wen-lian-bo-wen-zi-ban',
                source: '/xinwenlianbo',
                target: '/xinwenlianbo/index',
            },
        ],
    },

    'steampowered.com': {
        _name: 'Steam',
        store: [
            {
                title: 'search',
                docs: 'https://docs.rsshub.app/game.html#steam',
                source: '/search/',
                target: (params, url) => `/steam/search/${new URL(url).searchParams}`,
            },
            {
                title: 'news',
                docs: 'https://docs.rsshub.app/game.html#steam',
                source: '/news/',
                target: (params, url) => `/steam/news/${new URL(url).searchParams.get('appids')}`,
            },
        ],
    },
    'baijingapp.com': {
        _name: '白鲸出海',
        www: [
            {
                title: '文章',
                docs: 'https://docs.rsshub.app/new-media.html#bai-jing-chu-hai',
                source: '',
                target: '/baijing',
            },
        ],
    },
    'xiaomi.cn': {
        _name: '小米社区',
        www: [
            {
                title: '圈子',
                docs: 'https://docs.rsshub.app/bbs.html#xiao-mi-she-qu',
                source: '/board/:boardId',
                target: '/mi/bbs/board/:boardId',
            },
        ],
    },
    '163.com': {
        _name: '网易',
        ds: [
            {
                title: '大神',
                docs: 'https://docs.rsshub.app/game.html#wang-yi-da-shen',
                source: '/user/:id',
                target: '/netease/ds/:id',
            },
        ],
        open: [
            {
                title: '公开课 - 精品课程',
                docs: 'https://docs.rsshub.app/study.html#wang-yi-gong-kai-ke',
                source: '/',
                target: '/open163/vip',
            },
            {
                title: '公开课 - 最新课程',
                docs: 'https://docs.rsshub.app/study.html#wang-yi-gong-kai-ke',
                source: '/',
                target: '/open163/latest',
            },
        ],
    },
    'suzhou.gov.cn': {
        _name: '苏州市政府',
        www: [
            {
                title: '政府新闻',
                docs: 'https://docs.rsshub.app/government.html#su-zhou-shi-ren-min-zheng-fu',
                source: '/szsrmzf/:uid/nav_list.shtml',
                target: '/gov/suzhou/news/:uid',
            },
        ],
    },
    'mqube.net': {
        _name: 'MQube',
        www: [
            {
                title: '全站最近更新',
                docs: 'https://docs.rsshub.app/multimedia.html#mqube',
                source: '/',
                target: '/mqube/latest',
            },
            {
                title: '全站每日排行',
                docs: 'https://docs.rsshub.app/multimedia.html#mqube',
                source: '/',
                target: '/mqube/top',
            },
            {
                title: '个人最近更新',
                docs: 'https://docs.rsshub.app/multimedia.html#mqube',
                source: '/user/:user',
                target: '/mqube/user/:user',
            },
            {
                title: '标签最近更新',
                docs: 'https://docs.rsshub.app/multimedia.html#mqube',
                source: '/search/tag/:tag',
                target: '/mqube/tag/:tag',
            },
        ],
    },
    'nikkei.com': {
        _name: '日本経済新聞',
        www: [
            {
                title: 'ホームページ',
                docs: 'https://docs.rsshub.app/traditional-media.html#ri-ben-jing-ji-xin-wen',
                source: '/',
                target: '/nikkei/index',
            },
        ],
    },
    'last.fm': {
        _name: 'Last.fm',
        www: [
            {
                title: '用户播放记录',
                docs: 'https://docs.rsshub.app/multimedia.html#last-fm',
                source: ['/user/:user', '/user/:user/*'],
                target: '/lastfm/recent/:user',
            },
            {
                title: '用户 Love 记录',
                docs: 'https://docs.rsshub.app/multimedia.html#last-fm',
                source: ['/user/:user', '/user/:user/*'],
                target: '/lastfm/loved/:user',
            },
            {
                title: '站内 Top 榜单',
                docs: 'https://docs.rsshub.app/multimedia.html#last-fm',
                source: '/charts',
                target: '/lastfm/top',
            },
        ],
    },
    'ddrk.me': {
        _name: '低端影视',
        www: [
            {
                title: '首页',
                docs: 'https://docs.rsshub.app/multimedia.html#di-duan-ying-shi',
                source: '/',
                target: '/ddrk/index',
            },
            {
                title: '标签',
                docs: 'https://docs.rsshub.app/multimedia.html#di-duan-ying-shi',
                source: '/tag/:tag',
                target: '/ddrk/tag/:tag',
            },
            {
                title: '分类',
                docs: 'https://docs.rsshub.app/multimedia.html#di-duan-ying-shi',
                source: ['/category/:category', '/category/:uplevel/:category'],
                target: '/ddrk/category/:category',
            },
            {
                title: '影视剧集更新',
                docs: 'https://docs.rsshub.app/multimedia.html#di-duan-ying-shi',
                source: ['/:name', '/:name/:season'],
                target: (params) => {
                    if (params.name !== 'category' && params.name !== 'tag' && params.name !== 'ddrklogin' && params.name !== 'about' && params.name !== 'deleted') {
                        return `/ddrk/update/${params.name}${params.season ? '/' + params.season : ''}`;
                    }
                },
            },
        ],
    },
    'google.com': {
        _name: '谷歌',
        photos: [
            {
                title: '相册',
                docs: 'https://docs.rsshub.app/picture.html#google-xiang-ce',
                source: '/share/*',
                target: (params, url, document) => {
                    const id = document && document.querySelector('html').innerHTML.match(/photos.app.goo.gl\/(.*?)"/)[1];
                    return id ? `/google/album/${id}` : '';
                },
            },
        ],
        sites: [
            {
                title: 'Sites',
                docs: 'https://docs.rsshub.app/blog.html#google-sites',
                source: ['/site/:id/*', '/site/:id'],
                target: '/google/sites/:id',
            },
        ],
    },
    'javlibrary.com': {
        _name: 'javlibrary',
        www: [
            {
                title: '新话题',
                docs: 'https://docs.rsshub.app/multimedia.html#javlibrary',
                source: '/cn',
                target: '/javlibrary/videos/update',
            },
            {
                title: '新发行',
                docs: 'https://docs.rsshub.app/multimedia.html#javlibrary',
                source: '/cn',
                target: '/javlibrary/videos/newrelease',
            },
            {
                title: '新加入',
                docs: 'https://docs.rsshub.app/multimedia.html#javlibrary',
                source: '/cn',
                target: '/javlibrary/videos/newentries',
            },
            {
                title: '最想要',
                docs: 'https://docs.rsshub.app/multimedia.html#javlibrary',
                source: '/cn',
                target: '/javlibrary/videos/mostwanted',
            },
            {
                title: '高评价',
                docs: 'https://docs.rsshub.app/multimedia.html#javlibrary',
                source: '/cn',
                target: '/javlibrary/videos/bestrated',
            },
            {
                title: '最佳评论',
                docs: 'https://docs.rsshub.app/multimedia.html#javlibrary',
                source: '/cn',
                target: '/javlibrary/bestreviews',
            },
            {
                title: '影星',
                docs: 'https://docs.rsshub.app/multimedia.html#javlibrary',
                source: '/cn/vl_star.php',
                target: (params, url) => `/javlibrary/stars/${new URL(url).searchParams.get('s')}`,
            },
            {
                title: '用户文章',
                docs: 'https://docs.rsshub.app/multimedia.html#javlibrary',
                source: ['/cn/user.php', '/cn/userposts.php', '/cn/userwateched.php', '/cn/userowned.php', '/cn/userwanted.php'],
                target: (params, url) => `/javlibrary/users/${new URL(url).searchParams.get('u')}/userposts`,
            },
            {
                title: '用户拥有',
                docs: 'https://docs.rsshub.app/multimedia.html#javlibrary',
                source: ['/cn/user.php', '/cn/userposts.php', '/cn/userwateched.php', '/cn/userowned.php', '/cn/userwanted.php'],
                target: (params, url) => `/javlibrary/users/${new URL(url).searchParams.get('u')}/userowned`,
            },
            {
                title: '用户看过',
                docs: 'https://docs.rsshub.app/multimedia.html#javlibrary',
                source: ['/cn/user.php', '/cn/userposts.php', '/cn/userwateched.php', '/cn/userowned.php', '/cn/userwanted.php'],
                target: (params, url) => `/javlibrary/users/${new URL(url).searchParams.get('u')}/userwatched`,
            },
            {
                title: '用户想要',
                docs: 'https://docs.rsshub.app/multimedia.html#javlibrary',
                source: ['/cn/user.php', '/cn/userposts.php', '/cn/userwateched.php', '/cn/userowned.php', '/cn/userwanted.php'],
                target: (params, url) => `/javlibrary/users/${new URL(url).searchParams.get('u')}/userwanted`,
            },
        ],
    },
    'qidian.com': {
        _name: '起点',
        book: [
            {
                title: '章节',
                docs: 'https://docs.rsshub.app/reading.html#qi-dian',
                source: '/info/:id',
                target: '/qidian/chapter/:id',
            },
            {
                title: '讨论区',
                docs: 'https://docs.rsshub.app/reading.html#qi-dian',
                source: '/info/:id',
                target: '/qidian/forum/:id',
            },
        ],
        www: [
            {
                title: '限免',
                docs: 'https://docs.rsshub.app/reading.html#qi-dian',
                source: '/free',
                target: '/qidian/free',
            },
            {
                title: '女生限免',
                docs: 'https://docs.rsshub.app/reading.html#qi-dian',
                source: '/mm/free',
                target: '/qidian/free/mm',
            },
        ],
    },
    'hackerone.com': {
        _name: 'HackerOne',
        '.': [
            {
                title: 'HackerOne Hacker Activity',
                docs: 'https://docs.rsshub.app/other.html#hackerone-hacker-activity',
                source: '/hacktivity',
                target: '/hackerone/hacktivity',
            },
        ],
    },
    'cowlevel.net': {
        _name: '奶牛关',
        '.': [
            {
                title: '元素文章',
                docs: 'https://docs.rsshub.app/game.html#nai-niu-guan',
                source: ['/element/:id', '/element/:id/article'],
                target: '/cowlevel/element/:id',
            },
        ],
    },
    'beijing.gov.cn': {
        wjw: [
            {
                title: '北京卫生健康委员会',
                docs: 'https://docs.rsshub.app/government.html#bei-jing-shi-wei-sheng-jian-kang-wei-yuan-hui',
                source: '/xwzx_20031/:caty',
                target: '/gov/beijing/mhc/:caty',
            },
        ],
    },
    'zju.edu.cn': {
        _name: '浙江大学',
        cst: [
            {
                title: '软件学院 - 全部通知',
                docs: 'https://docs.rsshub.app/university.html#zhe-jiang-da-xue',
                source: ['', '/*tpath'],
                target: '/zju/cst/0',
            },
            {
                title: '软件学院 - 招生信息',
                docs: 'https://docs.rsshub.app/university.html#zhe-jiang-da-xue',
                source: '/32178/list.htm',
                target: '/zju/cst/1',
            },
            {
                title: '软件学院 - 教务管理',
                docs: 'https://docs.rsshub.app/university.html#zhe-jiang-da-xue',
                source: '/36216/list.htm',
                target: '/zju/cst/2',
            },
            {
                title: '软件学院 - 论文管理',
                docs: 'https://docs.rsshub.app/university.html#zhe-jiang-da-xue',
                source: '/36217/list.htm',
                target: '/zju/cst/3',
            },
            {
                title: '软件学院 - 思政工作',
                docs: 'https://docs.rsshub.app/university.html#zhe-jiang-da-xue',
                source: '/36192/list.htm',
                target: '/zju/cst/4',
            },
            {
                title: '软件学院 - 评奖评优',
                docs: 'https://docs.rsshub.app/university.html#zhe-jiang-da-xue',
                source: '/36228/list.htm',
                target: '/zju/cst/5',
            },
            {
                title: '软件学院 - 实习就业',
                docs: 'https://docs.rsshub.app/university.html#zhe-jiang-da-xue',
                source: '/36193/list.htm',
                target: '/zju/cst/6',
            },
            {
                title: '软件学院 - 国际实习',
                docs: 'https://docs.rsshub.app/university.html#zhe-jiang-da-xue',
                source: '/36235/list.htm',
                target: '/zju/cst/7',
            },
            {
                title: '软件学院 - 国内合作科研',
                docs: 'https://docs.rsshub.app/university.html#zhe-jiang-da-xue',
                source: '/36194/list.htm',
                target: '/zju/cst/8',
            },
            {
                title: '软件学院 - 国际合作科研',
                docs: 'https://docs.rsshub.app/university.html#zhe-jiang-da-xue',
                source: '/36246/list.htm',
                target: '/zju/cst/9',
            },
        ],
    },
    'kuaidi100.com': {
        _name: '快递100',
        '.': [
            {
                title: '快递追踪',
                docs: 'https://docs.rsshub.app/other.html#kuai-di-100',
                source: '/',
                target: (params, url, document) => {
                    const postid = document && document.querySelector('#postid').value;
                    const com = document && document.querySelector('#selectComBtn').childNodes[1].attributes[1].value;
                    if (com && com !== 'default' && postid) {
                        return `/kuaidi100/track/${com}/${postid}`;
                    }
                },
            },
            {
                title: '支持的快递公司列表',
                docs: 'https://docs.rsshub.app/other.html#kuai-di-100',
                source: '/',
                target: '/kuaidi100/company',
            },
        ],
    },
    'hrbeu.edu.cn': {
        _name: '哈尔滨工程大学',
        yjsy: [
            {
                title: '研究生院 - 通知公告',
                docs: 'https://docs.rsshub.app/university.html#ha-er-bin-gong-cheng-da-xue',
                source: '/*',
                target: '/heu/yjsy/announcement',
            },
            {
                title: '研究生院 - 新闻动态',
                docs: 'https://docs.rsshub.app/university.html#ha-er-bin-gong-cheng-da-xue',
                source: '/*',
                target: '/heu/yjsy/news',
            },
            {
                title: '研究生院 - 国家公派项目',
                docs: 'https://docs.rsshub.app/university.html#ha-er-bin-gong-cheng-da-xue',
                source: '/*',
                target: '/heu/yjsy/gjgp',
            },
            {
                title: '研究生院 - 国际合作与交流项目',
                docs: 'https://docs.rsshub.app/university.html#ha-er-bin-gong-cheng-da-xue',
                source: '/*',
                target: '/heu/yjsy/gjhz',
            },
        ],
        job: [
            {
                title: '就业服务平台 - 通知公告',
                docs: 'https://docs.rsshub.app/university.html#ha-er-bin-gong-cheng-da-xue',
                source: '/*',
                target: '/heu/job/tzgg',
            },
        ],
        uae: [
            {
                title: '水声学院 - 新闻动态',
                docs: 'https://docs.rsshub.app/university.html#ha-er-bin-gong-cheng-da-xue',
                source: '/*',
                target: '/heu/shuisheng/xwdt',
            },
            {
                title: '研究生院 - 通知公告',
                docs: 'https://docs.rsshub.app/university.html#ha-er-bin-gong-cheng-da-xue',
                source: '/*',
                target: '/heu/shuisheng/tzgg',
            },
        ],
    },
    'gongxue.cn': {
        _name: '工学网',
        '.': [
            {
                title: '要闻',
                docs: 'https://docs.rsshub.app/university.html#ha-er-bin-gong-cheng-da-xue',
                source: '/*',
                target: '/heu/gongxue/yw',
            },
            {
                title: '时讯',
                docs: 'https://docs.rsshub.app/university.html#ha-er-bin-gong-cheng-da-xue',
                source: '/*',
                target: '/heu/gongxue/sx',
            },
        ],
    },
    'nsfc.gov.cn': {
        _name: '国家自然科学基金委员会',
        www: [
            {
                title: '基金要闻',
                docs: 'https://docs.rsshub.app/other.html#guo-jia-zi-ran-ke-xue-ji-jin-wei-yuan-hui',
                source: '/*',
                target: '/nsfc/news/jjyw',
            },
            {
                title: '通知公告',
                docs: 'https://docs.rsshub.app/other.html#guo-jia-zi-ran-ke-xue-ji-jin-wei-yuan-hui',
                source: '/*',
                target: '/nsfc/news/tzgg',
            },
            {
                title: '资助成果',
                docs: 'https://docs.rsshub.app/other.html#guo-jia-zi-ran-ke-xue-ji-jin-wei-yuan-hui',
                source: '/*',
                target: '/nsfc/news/zzcg',
            },
            {
                title: '科普快讯',
                docs: 'https://docs.rsshub.app/other.html#guo-jia-zi-ran-ke-xue-ji-jin-wei-yuan-hui',
                source: '/*',
                target: '/nsfc/news/kpkx',
            },
        ],
    },
    'japanpost.jp': {
        _name: '日本郵便',
        'trackings.post': [
            {
                title: '郵便・荷物の追跡',
                docs: 'https://docs.rsshub.app/other.html#ri-ben-you-bian',
                source: '/services/srv/search/direct',
                target: (params, url) => {
                    const reqCode = new URL(url).searchParams.get('reqCodeNo1').toUpperCase();
                    const locale = new URL(url).searchParams.get('locale').toLowerCase();
                    if ((reqCode.search(/^(?:\d{12}|[A-Z]{2}\d{9}[A-Z]{2})$/) === 0 && locale === 'ja') || locale === 'en') {
                        return `/japanpost/${reqCode}/${locale}`;
                    }
                },
            },
        ],
    },
    'apnews.com': {
        _name: 'AP News',
        '.': [
            {
                title: '话题',
                docs: 'https://docs.rsshub.app/traditional-media.html#ap-news',
                source: '/:topic',
                target: '/apnews/topics/:topic',
            },
        ],
    },
    'csc.edu.cn': {
        _name: '国家留学网',
        www: [
            {
                title: '遴选通知',
                docs: 'https://docs.rsshub.app/other.html#guo-jia-liu-xue-wang',
                source: '/*',
                target: '/csc/notice/lxtz',
            },
            {
                title: '综合项目专栏',
                docs: 'https://docs.rsshub.app/other.html#guo-jia-liu-xue-wang',
                source: '/*',
                target: '/csc/notice/xmzl',
            },
            {
                title: '常见问题解答',
                docs: 'https://docs.rsshub.app/other.html#guo-jia-liu-xue-wang',
                source: '/*',
                target: '/csc/notice/wtjd',
            },
            {
                title: '录取公告',
                docs: 'https://docs.rsshub.app/other.html#guo-jia-liu-xue-wang',
                source: '/*',
                target: '/csc/notice/lqgg',
            },
        ],
    },
    'biquge5200.com': {
        www: [
            {
                title: '当前小说',
                docs: 'https://docs.rsshub.app/reading.html#bi-qu-ge',
                source: '/:id',
                target: '/novel/biquge/:id',
            },
        ],
    },
    'matters.news': {
        _name: 'Matters',
        '.': [
            {
                title: '最新排序',
                docs: 'https://docs.rsshub.app/new-media.html#matters',
                source: '',
                target: '/matters/latest',
            },
            {
                title: '熱門文章',
                docs: 'https://docs.rsshub.app/new-media.html#matters',
                source: '',
                target: '/matters/hot',
            },
            {
                title: '标签',
                docs: 'https://docs.rsshub.app/new-media.html#matters',
                source: '/tags/:tid',
                target: '/matters/tags/:tid',
            },
            {
                title: '作者',
                docs: 'https://docs.rsshub.app/new-media.html#matters',
                source: ['/:id', '/:id/comments'],
                target: (params) => {
                    const uid = params.id.replace('@', '');
                    return uid ? `/matters/author/${uid}` : '';
                },
            },
        ],
    },
    'zhaishuyuan.com': {
        _name: '斋书苑',
        www: [
            {
                title: '最新章节',
                docs: 'https://docs.rsshub.app/reading.html#zhai-shu-yuan',
                source: ['/book/:id', '/read/:id'],
                target: '/novel/zhaishuyuan/:id',
            },
        ],
    },
    'hbut.edu.cn': {
        _name: '湖北工业大学',
        www: [
            {
                title: '新闻中心',
                docs: 'http://docs.rsshub.app/university.html#hu-bei-gong-ye-da-xue',
                source: '/xwzx/:name',
                target: (params) => {
                    const type = params.name.replace('.htm', '');
                    return type ? `/hbut/news/${type}` : '/hbut/news/tzgg';
                },
            },
        ],
        jsjxy: [
            {
                title: '新闻动态',
                docs: 'http://docs.rsshub.app/university.html#hu-bei-gong-ye-da-xue',
                source: '/index/xwdt.htm',
                target: '/hbut/cs/xwdt',
            },
            {
                title: '通知公告',
                docs: 'http://docs.rsshub.app/university.html#hu-bei-gong-ye-da-xue',
                source: '/index/tzgg.htm',
                target: '/hbut/cs/tzgg',
            },
            {
                title: '教学信息',
                docs: 'http://docs.rsshub.app/university.html#hu-bei-gong-ye-da-xue',
                source: '/jxxx.htm',
                target: '/hbut/cs/jxxx',
            },
            {
                title: '科研动态',
                docs: 'http://docs.rsshub.app/university.html#hu-bei-gong-ye-da-xue',
                source: '/kxyj/kydt.htm',
                target: '/hbut/cs/kydt',
            },
            {
                title: '党建活动',
                docs: 'http://docs.rsshub.app/university.html#hu-bei-gong-ye-da-xue',
                source: '/djhd/djhd.htm',
                target: '/hbut/cs/djhd',
            },
        ],
    },
    'zcool.com.cn': {
        _name: '站酷',
        www: [
            {
                title: '全部推荐',
                docs: 'https://docs.rsshub.app/design.html#zhan-ku',
                source: '',
                target: '/zcool/recommenda/all',
            },
            {
                title: '首页推荐',
                docs: 'https://docs.rsshub.app/design.html#zhan-ku',
                source: '',
                target: '/zcool/recommenda/home',
            },
            {
                title: '编辑推荐',
                docs: 'https://docs.rsshub.app/design.html#zhan-ku',
                source: '',
                target: '/zcool/recommenda/home',
            },
            {
                title: '文章推荐',
                docs: 'https://docs.rsshub.app/design.html#zhan-ku',
                source: '',
                target: '/zcool/recommenda/article',
            },
            {
                title: '作品榜单',
                docs: 'https://docs.rsshub.app/design.html#zhan-ku',
                source: '',
                target: '/zcool/top/design',
            },
            {
                title: '文章榜单',
                docs: 'https://docs.rsshub.app/design.html#zhan-ku',
                source: '',
                target: '/zcool/top/article',
            },
            {
                title: '用户作品',
                docs: 'https://docs.rsshub.app/design.html#zhan-ku',
                source: ['/u/:id'],
                target: `/zcoo/user/:id`,
            },
        ],
    },
    't.me': {
        _name: 'Telegram',
        '.': [
            {
                title: '频道',
                docs: 'https://docs.rsshub.app/social-media.html#telegram',
                source: '/:username',
                target: (params, url, document) => {
                    const isChannel = document && document.querySelector('.tgme_action_button_label');
                    if (isChannel) {
                        return '/telegram/channel/:username';
                    }
                },
            },
            {
                title: '频道',
                docs: 'https://docs.rsshub.app/social-media.html#telegram',
                source: '/s/:username',
                target: '/telegram/channel/:username',
            },
        ],
    },
    'zhuixinfan.com': {
        _name: '追新番日剧站',
        '.': [
            {
                title: '更新列表',
                docs: 'https://docs.rsshub.app/multimedia.html#zhui-xin-fan-ri-ju-zhan',
                source: ['/main.php'],
                target: '/zhuixinfan/list',
            },
        ],
    },
    'etoland.co.kr': {
        _name: 'eTOLAND',
        '.': [
            {
                title: '主题贴',
                docs: 'https://docs.rsshub.app/bbs.html#etoland',
                source: ['/bbs/board.php', '/plugin/mobile/board.php'],
                target: (params, url) => `/etoland/${new URL(url).searchParams.get('bo_table')}`,
            },
        ],
    },
<<<<<<< HEAD
    'qq.com': {
        _name: '微信',
        'mp.weixin': [
            {
                title: '公众号栏目',
                docs: 'https://docs.rsshub.app/new-media.html#gong-zhong-hao-lan-mu-fei-tui-song-li-shi-xiao-xi',
                source: '/mp/homepage',
                target: (params, url) => `/wechat/mp/homepage/${new URL(url).searchParams.get('__biz')}/${new URL(url).searchParams.get('hid')}/${new URL(url).searchParams.get('cid') ? new URL(url).searchParams.get('cid') : ''}`,
            },
        ],
    },
    'javbus.com': {
        _name: 'JavBus',
        www: [
            {
                title: '首页',
                docs: 'https://docs.rsshub.app/multimedia.html#javbus',
                source: '/',
                target: '/javbus/home',
            },
            {
                title: '分类',
                docs: 'https://docs.rsshub.app/multimedia.html#javbus',
                source: '/genre/:gid',
                target: '/javbus/genre/:gid',
            },
            {
                title: '演员',
                docs: 'https://docs.rsshub.app/multimedia.html#javbus',
                source: '/star/:sid',
                target: '/javbus/star/:sid',
            },
            {
                title: '系列',
                docs: 'https://docs.rsshub.app/multimedia.html#javbus',
                source: '/series/:seriesid',
                target: '/javbus/series/:seriesid',
            },
            {
                title: '首页 / 步兵',
                docs: 'https://docs.rsshub.app/multimedia.html#javbus',
                source: '/uncensored',
                target: '/javbus/uncensored/home',
            },
            {
                title: '分类 / 步兵',
                docs: 'https://docs.rsshub.app/multimedia.html#javbus',
                source: '/uncensored/genre/:gid',
                target: '/javbus/uncensored/genre/:gid',
            },
            {
                title: '演员 / 步兵',
                docs: 'https://docs.rsshub.app/multimedia.html#javbus',
                source: '/uncensored/star/:sid',
                target: '/javbus/uncensored/star/:sid',
            },
            {
                title: '系列 / 步兵',
                docs: 'https://docs.rsshub.app/multimedia.html#javbus',
                source: '/uncensored/series/:seriesid',
                target: '/javbus/uncensored/series/:seriesid',
            },
        ],
    },
    'javbus.one': {
        _name: 'JavBus',
        www: [
            {
                title: '首页 / 欧陆风云',
                docs: 'https://docs.rsshub.app/multimedia.html#javbus',
                source: '/',
                target: '/javbus/western/home',
            },
            {
                title: '分类 / 欧陆风云',
                docs: 'https://docs.rsshub.app/multimedia.html#javbus',
                source: '/genre/:gid',
                target: '/javbus/western/genre/:gid',
            },
            {
                title: '演员 / 欧陆风云',
                docs: 'https://docs.rsshub.app/multimedia.html#javbus',
                source: '/star/:sid',
                target: '/javbus/western/star/:sid',
            },
            {
                title: '系列 / 欧陆风云',
                docs: 'https://docs.rsshub.app/multimedia.html#javbus',
                source: '/series/:seriesid',
                target: '/javbus/western/series/:seriesid',
            },
        ],
    },
    'sexinsex.net': {
        _name: 'sexinsex',
        '.': [
            {
                title: '分区帖子',
                docs: 'https://docs.rsshub.app/multimedia.html#sexinsex',
                source: '/bbs/:path',
                target: (params, url) => {
                    let pid, typeid;
                    const static_matched = params.path.match(/forum-(\d+)-\d+.html/);
                    if (static_matched) {
                        pid = static_matched[1];
                    } else if (params.path === 'forumdisplay.php') {
                        pid = new URL(url).searchParams.get('fid');
                        typeid = new URL(url).searchParams.get('typeid');
                    } else {
                        return false;
                    }
                    return `/sexinsex/${pid}/${typeid ? typeid : ''}`;
=======
    't66y.com': {
        _name: '草榴社区',
        www: [
            {
                title: '分区帖子',
                docs: 'https://docs.rsshub.app/multimedia.html#cao-liu-she-qu',
                source: '/thread0806.php',
                target: (params, url) => {
                    const id = new URL(url).searchParams.get('fid');
                    const type = new URL(url).searchParams.get('type');
                    return `/t66y/${id}/${type ? type : ''}`;
>>>>>>> 20af5fdd
                },
            },
        ],
    },
});<|MERGE_RESOLUTION|>--- conflicted
+++ resolved
@@ -1748,7 +1748,6 @@
             },
         ],
     },
-<<<<<<< HEAD
     'qq.com': {
         _name: '微信',
         'mp.weixin': [
@@ -1861,7 +1860,10 @@
                         return false;
                     }
                     return `/sexinsex/${pid}/${typeid ? typeid : ''}`;
-=======
+                },
+            },
+        ],
+    },
     't66y.com': {
         _name: '草榴社区',
         www: [
@@ -1873,7 +1875,6 @@
                     const id = new URL(url).searchParams.get('fid');
                     const type = new URL(url).searchParams.get('type');
                     return `/t66y/${id}/${type ? type : ''}`;
->>>>>>> 20af5fdd
                 },
             },
         ],
