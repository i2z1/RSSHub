---
sidebar: auto
---

<p align="center">
<img src="https://i.imgur.com/NZpRScX.png" alt="RSSHub" width="100">
</p>
<h1 align="center" class="logo">RSSHub</h1>

> 🍰 Nothing is imrssible

RSSHub is a lightweight and extensible RSS feed aggregator, it's able to generate feeds from pretty much everything.

## Special Thanks

### Special Sponsors

<p>
<a href="https://rixcloud.app/rsshub" target="_blank">
    <img width="200px" src="https://i.imgur.com/PpcSVCZ.png">
</a>
</p>
<p>
<a href="https://werss.app?utm_source=rsshub" target="_blank">
    <img width="150px" src="https://cdn.weapp.design/werss/werss-logo.png">
</a>
</p>

### Sponsors

-   [Liuyang](https://github.com/lingllting)

-   Zuyang

-   [Sayori Studio](https://t.me/SayoriStudio)

[![](https://opencollective.com/static/images/become_sponsor.svg)](https://docs.rsshub.app/support/)

### Contributors

[![](https://opencollective.com/RSSHub/contributors.svg?width=890)](https://github.com/DIYgod/RSSHub/graphs/contributors)

::: tip

Free feel to test the [demo instance](https://rsshub.app), the cache expiry time is set to 10 minutes.

:::

## Parameters

::: tip

All parameters can be used together to generate a complex feed

:::

### Filtering

The following URL query parameters are supported, Regex support is built-in

Set `filter` to include the content

-   filter: filter title and description

-   filter_title: filter title only

-   filter_description: filter description only

For example: [https://rsshub.app/bilibili/user/coin/2267573?filter=微小微|赤九玖|暴走大事件](https://rsshub.app/bilibili/user/coin/2267573?filter=微小微|赤九玖|暴走大事件)

Set `filterout` to exclude unwanted content

-   filterout: filter title and description

-   filterout_title: filter title only

-   filterout_description: filter description only

For example: [https://rsshub.app/bilibili/user/coin/2267573?filterout=微小微|赤九玖|暴走大事件](https://rsshub.app/bilibili/user/coin/2267573?filterout=微小微|赤九玖|暴走大事件)

### Limit Entries

Set `limit` to limit the number of articles in the feed,

举例: bilibili 排行榜前 10 [https://rsshub.app/bilibili/ranking/0/3?limit=10](https://rsshub.app/bilibili/ranking/0/3?limit=10)

### Output Formats

RSSHub supports RSS 2.0、Atom and [JSON Feed](https://jsonfeed.org/) as the output formats, simply append `.rss` `.atom` or `.json` to the end of the feed address, default to RSS 2.0

For exmaple:

-   Default (RSS 2.0) - [https://rsshub.app/jianshu/home](https://rsshub.app/jianshu/home)
-   RSS 2.0 - [https://rsshub.app/jianshu/home.rss](https://rsshub.app/jianshu/home.rss)
-   Atom - [https://rsshub.app/jianshu/home.atom](https://rsshub.app/jianshu/home.atom)
-   JSON Feed - [https://rsshub.app/jianshu/home.json](https://rsshub.app/jianshu/home.json)
-   Apply filters or URL query [https://rsshub.app/bilibili/user/coin/2267573.atom?filter=微小微|赤九玖|暴走大事件](https://rsshub.app/bilibili/user/coin/2267573.atom?filter=微小微|赤九玖|暴走大事件)

## Application Updates

### RSSHub

Eg: [https://rsshub.app/rsshub/rss](https://rsshub.app/rsshub/rss)

Route: `/rsshub/rss`

Parameters: N/A

### MIUI

Eg: [https://rsshub.app/miui/aries/](https://rsshub.app/miui/aries/)

Route: `/miui/:device/:type?`

Parameters

device: the device `codename` eg. `aries` for Mi 2S

type: type, optional

| stable  | development |
| ------- | ----------- |
| release | dev         |

### Firefox

Eg: [https://rsshub.app/firefox/release/desktop](https://rsshub.app/firefox/release/desktop)

Route: `/firefox/release/:platform`

Parameters: platform

| Desktop | Android | Beta | Nightly | Android Beta |
| ------- | ------- | ---- | ------- | ------------ |
| desktop | android | beta | nightly | android-beta |

<<<<<<< HEAD
### 腾讯云移动直播 SDK

Eg: [https://rsshub.app/qcloud/mlvb/changelog](https://rsshub.app/qcloud/mlvb/changelog)

Route: `/qcloud/mlvb/changelog`

Parameters: N/A

### Bugly SDK

Eg: [https://rsshub.app/bugly/changelog/1](https://rsshub.app/bugly/changelog/1)

Route: `/bugly/changelog/:platform`

Parameters: platform, 平台类型, 必选, 1 为 Android, 2 为 iOS

### fir.im 应用

Eg: [https://rsshub.app/fir/update/xcz](https://rsshub.app/fir/update/xcz)

Route: `/fir/update/:id`

Parameters: id, fir app id，必选，如 fir 生成的链接地址为 https://fir.im/xcz，则 id 为 xcz

## bilibili

### 番剧

Eg: [https://rsshub.app/bilibili/bangumi/21680](https://rsshub.app/bilibili/bangumi/21680)

Route: `/bilibili/bangumi/:seasonid`

Parameters: seasonid, 番剧 id, 番剧主页打开控制台执行 `window.__INITIAL_STATE__.ssId` 或 `window.__INITIAL_STATE__.mediaInfo.param.season_id` 获取

### UP 主投稿

Eg: [https://rsshub.app/bilibili/user/video/2267573](https://rsshub.app/bilibili/user/video/2267573)

Route: `/bilibili/user/video/:uid`

Parameters: uid, 用户 id, 可在 UP 主主页中找到

### UP 主动态

Eg: [https://rsshub.app/bilibili/user/dynamic/2267573](https://rsshub.app/bilibili/user/dynamic/2267573)

Route: `/bilibili/user/dynamic/:uid`

Parameters: uid, 用户 id, 可在 UP 主主页中找到

### UP 主频道

Eg: [https://rsshub.app/bilibili/channel/142821407/23390](https://rsshub.app/bilibili/channel/142821407/23390)

Route: `/bilibili/channel/:uid/:cid`

Parameters: uid, 用户 id, 可在 UP 主主页中找到

cid, 频道 ID, 可在频道的 URL 中找到

### UP 主默认收藏夹

Eg: [https://rsshub.app/bilibili/user/fav/2267573](https://rsshub.app/bilibili/user/fav/2267573)

Route: `/bilibili/user/fav/:uid`

Parameters: uid, 用户 id, 可在 UP 主主页中找到

### UP 主非默认收藏夹

Eg: [https://rsshub.app/bilibili/fav/756508/50948568](https://rsshub.app/bilibili/fav/756508/50948568)

Route: `/bilibili/fav/:uid/:fid`

Parameters: uid, 用户 id, 可在 UP 主主页中找到

fid, 收藏夹 ID,可在收藏夹的 URL 中找到,默认收藏夹建议使用 UP 主默认收藏夹功能

### UP 主投币视频

Eg: [https://rsshub.app/bilibili/user/coin/2267573](https://rsshub.app/bilibili/user/coin/2267573)

Route: `/bilibili/user/coin/:uid`

Parameters: uid, 用户 id, 可在 UP 主主页中找到

### UP 主粉丝

Eg: [https://rsshub.app/bilibili/user/followers/2267573](https://rsshub.app/bilibili/user/followers/2267573)

Route: `/bilibili/user/followers/:uid`

Parameters: uid, 用户 id, 可在 UP 主主页中找到

### UP 主关注用户

Eg: [https://rsshub.app/bilibili/user/followings/2267573](https://rsshub.app/bilibili/user/followings/2267573)

Route: `/bilibili/user/followings/:uid`

Parameters: uid, 用户 id, 可在 UP 主主页中找到

### 分区视频

Eg: [https://rsshub.app/bilibili/partion/33](https://rsshub.app/bilibili/partion/33)

Route: `/bilibili/partion/:tid`

Parameters: tid, 分区 id

动画

| MAD·AMV | MMD·3D | 短片·手书·配音 | 综合 |
| ------- | ------ | -------------- | ---- |
| 24      | 25     | 47             | 27   |

番剧

| 连载动画 | 完结动画 | 资讯 | 官方延伸 |
| -------- | -------- | ---- | -------- |
| 33       | 32       | 51   | 152      |

国创

| 国产动画 | 国产原创相关 | 布袋戏 | 资讯 |
| -------- | ------------ | ------ | ---- |
| 153      | 168          | 169    | 170  |

音乐

| 原创音乐 | 翻唱 | VOCALOID·UTAU | 演奏 | 三次元音乐 | OP/ED/OST | 音乐选集 |
| -------- | ---- | ------------- | ---- | ---------- | --------- | -------- |
| 28       | 31   | 30            | 59   | 29         | 54        | 130      |

舞蹈

| 宅舞 | 三次元舞蹈 | 舞蹈教程 |
| ---- | ---------- | -------- |
| 20   | 154        | 156      |

游戏

| 单机游戏 | 电子竞技 | 手机游戏 | 网络游戏 | 桌游棋牌 | GMV | 音游 | Mugen |
| -------- | -------- | -------- | -------- | -------- | --- | ---- | ----- |
| 17       | 171      | 172      | 65       | 173      | 121 | 136  | 19    |

科技

| 趣味科普人文 | 野生技术协会 | 演讲·公开课 | 星海 | 数码 | 机械 | 汽车 |
| ------------ | ------------ | ----------- | ---- | ---- | ---- | ---- |
| 124          | 122          | 39          | 96   | 95   | 98   | 176  |

生活

| 搞笑 | 日常 | 美食圈 | 动物圈 | 手工 | 绘画 | ASMR | 运动 | 其他 |
| ---- | ---- | ------ | ------ | ---- | ---- | ---- | ---- | ---- |
| 138  | 21   | 76     | 75     | 161  | 162  | 175  | 163  | 174  |

鬼畜

| 鬼畜调教 | 音 MAD | 人力 VOCALOID | 教程演示 |
| -------- | ------ | ------------- | -------- |
| 22       | 26     | 126           | 127      |

时尚

| 美妆 | 服饰 | 健身 | 资讯 |
| ---- | ---- | ---- | ---- |
| 157  | 158  | 164  | 159  |

广告

| 广告 |
| ---- |
| 166  |

娱乐

| 综艺 | 明星 | Korea 相关 |
| ---- | ---- | ---------- |
| 71   | 137  | 131        |

影视

| 影视杂谈 | 影视剪辑 | 短片 | 预告·资讯 | 特摄 |
| -------- | -------- | ---- | --------- | ---- |
| 182      | 183      | 85   | 184       | 86   |

纪录片

| 全部 | 人文·历史 | 科学·探索·自然 | 军事 | 社会·美食·旅行 |
| ---- | --------- | -------------- | ---- | -------------- |
| 177  | 37        | 178            | 179  | 180            |

电影

| 全部 | 华语电影 | 欧美电影 | 日本电影 | 其他国家 |
| ---- | -------- | -------- | -------- | -------- |
| 23   | 147      | 145      | 146      | 83       |

电视剧

| 全部 | 国产剧 | 海外剧 |
| ---- | ------ | ------ |
| 11   | 185    | 187    |

### 视频评论

Eg: [https://rsshub.app/bilibili/video/reply/21669336](https://rsshub.app/bilibili/video/reply/21669336)

Route: `/bilibili/video/reply/:aid`

Parameters: aid, 可在视频页 URL 中找到

### link 公告

Eg: [https://rsshub.app/bilibili/link/news/live](https://rsshub.app/bilibili/link/news/live)

Route: `/bilibili/link/news/:product`

Parameters: product, 公告分类 包括 直播:live 小视频:vc 相簿:wh

### 直播开播

Eg: [https://rsshub.app/bilibili/live/room/3](https://rsshub.app/bilibili/live/room/3)

Route: `bilibili/live/room/:roomID`

Parameters: roomID, 房间号 可在直播间 URL 中找到,长短号均可

### 直播搜索
=======
## pixiv
>>>>>>> e830016f

### User Bookmark

Eg: [https://rsshub.app/pixiv/user/bookmarks/15288095](https://rsshub.app/pixiv/user/bookmarks/15288095)

Route: `/pixiv/user/bookmarks/:id`

Parameters: id, user id, available in user's homepage URL

### User Activity

Eg: [https://rsshub.app/pixiv/user/11](https://rsshub.app/pixiv/user/11)

Route: `/pixiv/user/:id`

Parameters: id, user id, available in user's homepage URL

### Rankings

Eg: [https://rsshub.app/pixiv/ranking/week](https://rsshub.app/pixiv/ranking/week)

Route: `/pixiv/ranking/:mode/:date?`

Parameters

mode: rank type

| pixiv daily rank | pixiv weekly rank | pixiv monthly rank | pixiv male rank | pixiv female rank | pixiv original rank | pixiv rookie user rank |
| ---------------- | ----------------- | ------------------ | --------------- | ----------------- | ------------------- | ---------------------- |
| day              | week              | month              | day_male        | day_female        | week_original       | week_rookie            |

| pixiv R-18 daily rank | pixiv R-18 male rank | pixiv R-18 female rank | pixiv R-18 weekly rank | pixiv R-18G rank |
| --------------------- | -------------------- | ---------------------- | ---------------------- | ---------------- |
| day_r18               | day_male_r18         | day_female_r18         | week_r18               | week_r18g        |

date: data, format: `2018-4-25`

## Disqus

### Comment

Eg: [https://rsshub.app/disqus/posts/diygod-me](https://rsshub.app/disqus/posts/diygod-me)

Route: `/disqus/posts/:forum`

Parameters: forum, disqus name of the target website

## Twitter

### User

Eg: [https://rsshub.app/twitter/user/DIYgod](https://rsshub.app/twitter/user/DIYgod)

Route: `/twitter/user/:id`

Parameters: id, twitter handler

## Instagram

### User

Eg: [https://rsshub.app/instagram/user/diygod](https://rsshub.app/instagram/user/diygod)

Route: `/instagram/user/:id`

Parameters: id, Instagram id

## Youtube

### User

Eg: [https://rsshub.app/youtube/user/JFlaMusic](https://rsshub.app/youtube/user/JFlaMusic)

Route: `/youtube/user/:username`

Parameters: username, Youtuber's username

### Channel

Eg: [https://rsshub.app/youtube/channel/UCDwDMPOZfxVV0x_dz0eQ8KQ](https://rsshub.app/youtube/channel/UCDwDMPOZfxVV0x_dz0eQ8KQ)

Route: `/youtube/channel/:id`

Parameters: id, channel id

## Dribbble

### Popular

举例:

[https://rsshub.app/dribbble/popular](https://rsshub.app/dribbble/popular)

[https://rsshub.app/dribbble/popular/week](https://rsshub.app/dribbble/popular/week)

Route: `/dribbble/popular/:timeframe?`

Parameters: timeframe, optional, support the following values: week, month, year and ever

### User（or team）

Eg: [https://rsshub.app/dribbble/user/google](https://rsshub.app/dribbble/user/google)

Route: `/dribbble/user/:name`

Parameters: name, username, available in user's homepage URL

### Keyword

Eg: [https://rsshub.app/dribbble/keyword/player](https://rsshub.app/dribbble/keyword/player)

Route: `/dribbble/keyword/:keyword`

Parameters: keyword, the desired keyword

## Telegram

### Channel

::: tip

Bot initialization required: Add Telegram Bot [@RSSHub_bot](https://t.me/RSSHub_bot) as an admin to the channel and send at least one message in the channel for the bot to obtain the chat_id.

:::

Eg: [https://rsshub.app/telegram/channel/awesomeDIYgod](https://rsshub.app/telegram/channel/awesomeDIYgod)

Route: `/telegram/channel/:username`

Parameters: username, channel name

## GitHub

::: tip

GitHub provides some official RSS feeds:

-   Repo releases: https://github.com/:owner/:repo/releases.atom
-   Repo commits: https://github.com/:owner/:repo/commits.atom
-   User activities: https://github.com/:user.atom

:::

### User Repo

Eg: [https://rsshub.app/github/repos/DIYgod](https://rsshub.app/github/repos/DIYgod)

Route: `/github/repos/:user`

Parameters: user, username

### Trending

Eg:

[https://rsshub.app/github/trending/daily](https://rsshub.app/github/trending/daily)

[https://rsshub.app/github/trending/daily/javascript](https://rsshub.app/github/trending/daily/javascript)

Route: `/github/trending/:since/:language?`

Parameters:

since, time frame, available in [Trending page](https://github.com/trending/javascript?since=monthly) 's URL, possible values are: daily, weekly or monthly

language, the feed language, available in [Trending page](https://github.com/trending/javascript?since=monthly) 's URL

### Issue

Eg: [https://rsshub.app/github/issue/DIYgod/RSSHub](https://rsshub.app/github/issue/DIYgod/RSSHub)

Route: `/github/issue/:user/:repo`

Parameters: user, username
Parameters: repo, repo name

## EZTV

::: tip

EZTV provides an official RSS feed of all torrents: https://eztv.ag/ezrss.xml

:::

### Lookup Torrents by IMDB ID

Eg: [https://rsshub.app/eztv/torrents/6048596](https://rsshub.app/eztv/torrent/6048596)

Route: `/eztv/torrents/:imdb_id`

Parameters: imdb_id, search for the IMDB ID of the desired show, available at [IMDB](https://www.imdb.com)

## Hexo Blog

### Blog using Next theme

举例: [http://rsshub.app/hexo/next/fengkx.top](http://rsshub.app/hexo/next/fengkx.top)

路由: `/hexo/next/:url`

Parameters: url, the blog URL without the protocol (http:// and https://)

## Greasy Fork

### Script Update

Eg: [https://rsshub.app/greasyfork/en/google.com](https://rsshub.app/greasyfork/en/google.com)

Route: `/greasyfork/:language/:domain?`

Parameters:

language, language, located on the top right corner of greasyfork's search page, set to `all` for including all languages

domain, the script's target domain, optional

## All the Flight Deals

### Flight Deals

Eg: [https://rsshub.app/atfd/us+new york,gb+london/1](https://rsshub.app/atfd/us+new%20york,gb+london/1)

Route: `/atfd/:locations/:nearby?`

Parameters:

locations: the departing city, consists of an 「ISO 3166-1 country code」 and a 「city name」:

1. Origin's ISO 3166-1 country code + city name, eg. `us+new york`, https://rsshub.app/atfd/us+new%20york
2. Multiple origins are support via a comma separated string, eg. `us+new york,gb+london`, https://rsshub.app/atfd/us+new%20york,gb+london/

For ISO 3166-1 country codes please refer to https://en.wikipedia.org/wiki/ISO_3166-1

nearby: whether includes nearby airports, optional value of 0 or 1, default to 0 (exclude nearby airports)

## Google

<<<<<<< HEAD
Eg: [https://rsshub.app/pixiv/ranking/week](https://rsshub.app/pixiv/ranking/week)

Route: `/pixiv/ranking/:mode/:date?`

Parameters

mode: 排行榜类型

| pixiv 日排行 | pixiv 周排行 | pixiv 月排行 | pixiv 受男性欢迎排行 | pixiv 受女性欢迎排行 | pixiv 原创作品排行 | pixiv 新人排行 |
| ------------ | ------------ | ------------ | -------------------- | -------------------- | ------------------ | -------------- |
| day          | week         | month        | day_male             | day_female           | week_original      | week_rookie    |

| pixiv R-18 日排行 | pixiv R-18 受男性欢迎排行 | pixiv R-18 受女性欢迎排行 | pixiv R-18 周排行 | pixiv R-18G 排行 |
| ----------------- | ------------------------- | ------------------------- | ----------------- | ---------------- |
| day_r18           | day_male_r18              | day_female_r18            | week_r18          | week_r18g        |

date: 日期, 取值形如 `2018-4-25`

## 豆瓣

### 正在上映的电影

Eg: [https://rsshub.app/douban/movie/playing](https://rsshub.app/douban/movie/playing)

Route: `/douban/movie/playing`

Parameters: N/A

### 正在上映的高分电影

Eg: [https://rsshub.app/douban/movie/playing/7.5](https://rsshub.app/douban/movie/playing/7.5)

路由

`/douban/movie/playing/:score`

`/douban/movie/playing/:score/:city`

Parameters

score: 返回大于等于这个分数的电影

city: 城市的中文名, 可选, 默认北京

### 即将上映的电影

Eg: [https://rsshub.app/douban/movie/later](https://rsshub.app/douban/movie/later)

Route: `/douban/movie/later`

Parameters: N/A

### 北美票房榜

Eg: [https://rsshub.app/douban/movie/ustop](https://rsshub.app/douban/movie/ustop)

Route: `/douban/movie/ustop`

Parameters: N/A

### 豆瓣小组

Eg: [https://rsshub.app/douban/group/camera](https://rsshub.app/douban/group/camera)

Route: `/douban/group/:groupid`

Parameters:
groupid: 豆瓣小组的 id

## 煎蛋

### 无聊图

Eg: [https://rsshub.app/jandan/pic](https://rsshub.app/jandan/pic)

Route: `/jandan/:sub_model`

### 妹子图

Eg: [https://rsshub.app/jandan/ooxx](https://rsshub.app/jandan/ooxx)

Route: `/jandan/:sub_model`

Parameters: N/A

## 喷嚏

### 图卦

Eg: [https://rsshub.app/dapenti/tugua](https://rsshub.app/dapenti/tugua)

Route: `/dapenti/tugua`

Parameters: N/A

## Dockone

### 周报

Eg: [https://rsshub.app/dockone/weekly](https://rsshub.app/dockone/weekly)

Route: `/dockone/weekly`

Parameters: N/A

## 腾讯吐个槽

### 吐槽新帖

Eg: [https://rsshub.app/tucaoqq/post/28564/CdRI0728](https://rsshub.app/tucaoqq/post/28564/CdRI0728)

Route: `/tucaoqq/post/:project/:key`

Parameters

project: 产品 ID

key: 产品密钥

## 笔趣阁

### 小说章节

Eg: [https://rsshub.app/biquge/novel/latestchapter/52_52542](https://rsshub.app/biquge/novel/latestchapter/52_52542)

Route: `/biquge/novel/latestchapter/:id`

Parameters: id, 小说 id, 可在对应小说页 URL 中找到

::: tip 提示

由于笔趣阁网站有多个, 各站点小说对应的小说 id 不同。此 feed 只对应在[`www.biquge5200.com`](https://www.biquge5200.com/)中的小说 id。

:::

## 开发者头条

### 今天头条

Eg: [https://rsshub.app/toutiao/today](https://rsshub.app/toutiao/today)

Route: `/toutiao/today`

### 独家号

Eg: [https://rsshub.app/toutiao/user/140544](https://rsshub.app/toutiao/user/140544)

Route: `/toutiao/user/:id`

Parameters: id, 独家号 id, 可在对应独家号页 URL 中找到

## 今日头条

### 关键词

Eg: [https://rsshub.app/jinritoutiao/keyword/ai](https://rsshub.app/jinritoutiao/keyword/ai)

Route: `/jinritoutiao/keyword/:keyword`

Parameters: keyword, 关键词

## 极客时间

### 专栏文章

> 极客时间专栏需要付费订阅, RSS 仅做更新提醒, 不含付费内容。

Eg: [https://rsshub.app/geektime/column/48](https://rsshub.app/geektime/column/48)

Route: `/geektime/column/:cid`

Parameters: cid, 专栏 id, 可从[全部专栏](https://time.geekbang.org/paid-content)进入专栏介绍页, 在 URL 中找到

## 央视新闻

### 专题

Eg: [https://rsshub.app/cctv/world](https://rsshub.app/cctv/world)

Route: `/cctv/:category`

Parameters: category, 分类名

| 国内  | 国际  | 视频  | 科技 | 社会    | 法律 | 娱乐 |
| ----- | ----- | ----- | ---- | ------- | ---- | ---- |
| china | world | video | tech | society | law  | ent  |

## 财新网

> 网站部分内容需要付费订阅，RSS 仅做更新提醒，不含付费内容。

### 财新周刊

Eg: [https://rsshub.app/caixin/weekly/coverstory](https://rsshub.app/caixin/weekly/coverstory)

Route: `/caixin/weekly/:category`

Parameters: category，分类名

| 封面报道   | 开卷  | 社论      | 时事            | 编辑寄语    | 经济    | 金融    | 商业     | 环境与科技             | 民生    | 副刊   |
| ---------- | ----- | --------- | --------------- | ----------- | ------- | ------- | -------- | ---------------------- | ------- | ------ |
| coverstory | first | editorial | current_affairs | editor_desk | economy | finance | business | environment_technology | cwcivil | column |

## Disqus

### 评论

Eg: [https://rsshub.app/disqus/posts/diygod-me](https://rsshub.app/disqus/posts/diygod-me)

Route: `/disqus/posts/:forum`

Parameters: forum, 网站的 disqus name

## Twitter

### 用户

Eg: [https://rsshub.app/twitter/user/DIYgod](https://rsshub.app/twitter/user/DIYgod)

Route: `/twitter/user/:id`

Parameters: id, 用户 id

## Instagram

### 用户

Eg: [https://rsshub.app/instagram/user/diygod](https://rsshub.app/instagram/user/diygod)

Route: `/instagram/user/:id`

Parameters: id, 用户 id

## Youtube

### 用户

Eg: [https://rsshub.app/youtube/user/JFlaMusic](https://rsshub.app/youtube/user/JFlaMusic)

Route: `/youtube/user/:username`

Parameters: username, 用户名

### 频道

Eg: [https://rsshub.app/youtube/channel/UCDwDMPOZfxVV0x_dz0eQ8KQ](https://rsshub.app/youtube/channel/UCDwDMPOZfxVV0x_dz0eQ8KQ)

Route: `/youtube/channel/:id`

Parameters: id, 频道 id

## 爱奇艺

### 动漫

Eg: [https://rsshub.app/iqiyi/dongman/a_19rrh1sifx](https://rsshub.app/iqiyi/dongman/a_19rrh1sifx)

Route: `/iqiyi/dongman/:id`

Parameters: id, 动漫 id, 可在该动漫主页 URL 中找到(不包括`.html`)

## 南方周末

### 新闻分类

举例：[https://rsshub.app/infzm/5](https://rsshub.app/infzm/5)

Route: `/infzm/:id`

Parameters: id, 南方周末内容分区 id, 可在该内容分区的 URL 中找到(即http://www.infzm.com/contents/:id), 注意 contents 为内容分区, content 为文章页, 添加前请留意。下面给出部分参考：

| 全站 | 新闻 | 经济 | 文化 | 评论 | 图片 | 生活 | 时政 | 社会 | 科技 | 绿色 | 头条 |
| ---- | ---- | ---- | ---- | ---- | ---- | ---- | ---- | ---- | ---- | ---- | ---- |
| 0    | 5    | 6    | 7    | 8    | 9    | 10   | 11   | 12   | 13   | 1374 | 2553 |

## Dribbble

### 流行

举例:

[https://rsshub.app/dribbble/popular](https://rsshub.app/dribbble/popular)

[https://rsshub.app/dribbble/popular/week](https://rsshub.app/dribbble/popular/week)

Route: `/dribbble/popular/:timeframe?`

Parameters: timeframe, 可选, 时间维度, 支持 week month year ever

### 用户（团队）

Eg: [https://rsshub.app/dribbble/user/google](https://rsshub.app/dribbble/user/google)

Route: `/dribbble/user/:name`

Parameters: name, 用户名, 可在该用户主页 URL 中找到

### 关键词

Eg: [https://rsshub.app/dribbble/keyword/player](https://rsshub.app/dribbble/keyword/player)

Route: `/dribbble/keyword/:keyword`

Parameters: keyword, 想要订阅的关键词

## 斗鱼

### 直播间开播

Eg: [https://rsshub.app/douyu/room/24422](https://rsshub.app/douyu/room/24422)

Route: `/douyu/room/:id`

Parameters: id, 直播间 id, 可在主播直播间页 URL 中找到

## 熊猫直播

### 直播间开播下播

Eg: [https://rsshub.app/panda/room/10300](https://rsshub.app/panda/room/10300)

Route: `/panda/room/:id`

Parameters: id, 直播间 id, 可在主播直播间页 URL 中找到

## V2EX

### 最热/最新主题

Eg: [https://rsshub.app/v2ex/topics/latest](https://rsshub.app/v2ex/topics/latest)

Route: `/v2ex/topics/:type`

Parameters: type: hot 或 latest

## Telegram

### 频道

::: tip 提示

订阅要求：将机器人 [@RSSHub_bot](https://t.me/RSSHub_bot) 加为频道管理员, 然后发一条消息后才可正常获取数据

:::

Eg: [https://rsshub.app/telegram/channel/awesomeDIYgod](https://rsshub.app/telegram/channel/awesomeDIYgod)

Route: `/telegram/channel/:username`

Parameters: username, 频道 username

## Readhub

### 分类

Eg: [https://rsshub.app/readhub/category/topic](https://rsshub.app/readhub/category/topic)

Route: `/readhub/category/:category`

Parameters: category, 分类名

| 热门话题 | 科技动态 | 开发者资讯 | 区块链快讯 |
| -------- | -------- | ---------- | ---------- |
| topic    | news     | technews   | blockchain |

## Konachan Anime Wallpapers

::: tip 提示

-   tags 可以在 [konachan](https://konachan.com/post) 选好后, 复制其 URL 中 tags= 后的 Parameters
-   路由可选 `/konachan` 或 `/konachan.com` 或 `/konachan.net`, 其中前两者相同, `.net` 是全年龄健康的壁纸 ♡

:::

### Posts

路由:

-   `/konachan/post`
-   `/konachan/post/:tags`

举例:

-   [https://rsshub.app/konachan/post](https://rsshub.app/konachan/post)
-   [https://rsshub.app/konachan/post/touhou](https://rsshub.app/konachan/post/touhou)
-   [https://rsshub.app/konachan/post/panties+rating%3Asafe](https://rsshub.app/konachan/post/panties+rating%3Asafe)

### Popular Recent Posts

路由:

-   `/konachan/post/popular_recent` 默认过去 24 小时
-   `/konachan/post/popular_recent/:period`

举例:

-   过去 24 小时:[https://rsshub.app/konachan/post/popular_recent/1d](https://rsshub.app/konachan/post/popular_recent/1d)
-   过去一周:[https://rsshub.app/konachan/post/popular_recent/1w](https://rsshub.app/konachan/post/popular_recent/1w)
-   过去一月:[https://rsshub.app/konachan/post/popular_recent/1m](https://rsshub.app/konachan/post/popular_recent/1m)
-   过去一年:[https://rsshub.app/konachan/post/popular_recent/1y](https://rsshub.app/konachan/post/popular_recent?period=1y)

## yande.re

### Posts

路由:

-   `/yande.re/post`
-   `/yande.re/post/:tags`

举例:

-   [https://rsshub.app/yande.re/post](https://rsshub.app/yande.re/post)
-   [https://rsshub.app/yande.re/post/the_idolm%40ster](https://rsshub.app/yande.re/post/the_idolm%40ster)
-   [https://rsshub.app/yande.re/post/kantai_collection](https://rsshub.app/yande.re/post/kantai_collection)
-   [https://rsshub.app/yande.re/post/love_live%21](https://rsshub.app/yande.re/post/love_live%21)

### Popular Recent Posts

路由:

-   `/yande.re/post/popular_recent` 默认过去 24 小时
-   `/yande.re/post/popular_recent/:period`

举例:

-   过去 24 小时:[https://rsshub.app/yande.re/post/popular_recent/1d](https://rsshub.app/yande.re/post/popular_recent/1d)
-   过去一周:[https://rsshub.app/yande.re/post/popular_recent/1w](https://rsshub.app/yande.re/post/popular_recent/1w)
-   过去一月:[https://rsshub.app/yande.re/post/popular_recent/1m](https://rsshub.app/yande.re/post/popular_recent/1m)
-   过去一年:[https://rsshub.app/yande.re/post/popular_recent/1y](https://rsshub.app/yande.re/post/popular_recent?period=1y)

## GitHub

::: tip 提示

GitHub 官方也提供了一些 RSS:

-   仓库 releases: https://github.com/:owner/:repo/releases.atom
-   仓库 commits: https://github.com/:owner/:repo/commits.atom
-   用户动态: https://github.com/:user.atom

:::

### 用户仓库

Eg: [https://rsshub.app/github/repos/DIYgod](https://rsshub.app/github/repos/DIYgod)

Route: `/github/repos/:user`

Parameters: user, 用户名

### Trending

举例:

[https://rsshub.app/github/trending/daily](https://rsshub.app/github/trending/daily)

[https://rsshub.app/github/trending/daily/javascript](https://rsshub.app/github/trending/daily/javascript)

Route: `/github/trending/:since/:language?`

Parameters:

since, 时间跨度, 可在 [Trending 页](https://github.com/trending/javascript?since=monthly) URL 中找到, 可选 daily weekly monthly

language, 语言, 可在 [Trending 页](https://github.com/trending/javascript?since=monthly) URL 中找到

### Issue

Eg: [https://rsshub.app/github/issue/DIYgod/RSSHub](https://rsshub.app/github/issue/DIYgod/RSSHub)

Route: `/github/issue/:user/:repo`

Parameters: user, 用户名
Parameters: repo, 仓库名

## 纽约时报

::: tip 提示

纽约时报 RSS: https://cn.nytimes.com/rss/

:::

### 新闻早报

Eg: [https://rsshub.app/nytimes/morning_post](https://rsshub.app/nytimes/morning_post)

Route: `/nytimes/morning_post`

Parameters: N/A

## UU 看书

### 小说章节

Eg: [https://rsshub.app/uukanshu/chapter/49621](https://rsshub.app/uukanshu/chapter/49621)

Route: `/uukanshu/chapter/:id`

Parameters: id, 小说 id, 可在对应小说页 URL 中找到

## 3DMGame

### 新闻中心

Eg: [https://rsshub.app/3dm/news](https://rsshub.app/3dm/news)

Route: `/3dm/news`

Parameters: N/A

### 新闻

Eg: [https://rsshub.app/3dm/detroitbecomehuman/news](https://rsshub.app/3dm/detroitbecomehuman/news)

Route: `/3dm/:name/news`

Parameters: name, 游戏的编号可以在专题页的 url 中找到

### 攻略

Eg: [https://rsshub.app/3dm/detroitbecomehuman/gl](https://rsshub.app/3dm/detroitbecomehuman/gl)

Route: `/3dm/:name/gl`

Parameters: name, 游戏的编号可以在专题页的 url 中找到

### 下载

Eg: [https://rsshub.app/3dm/detroitbecomehuman/download](https://rsshub.app/3dm/detroitbecomehuman/download)

Route: `/3dm/:name/download`

Parameters: name, 游戏的编号可以在专题页的 url 中找到

## 喜马拉雅

### 专辑

Eg: [https://rsshub.app/ximalaya/album/shangye/299146/](https://rsshub.app/ximalaya/album/shangye/299146/)

Route: `/ximalaya/album/:classify/:id`

Parameters:

classify, 专辑分类, 可在对应专辑页面的 URL 中找到

id, 专辑 id, 可在对应专辑页面的 URL 中找到

## EZTV

::: tip 提示

网站提供了全部种子的 RSS：https://eztv.ag/ezrss.xml

:::

### Lookup Torrents by IMDB ID

Eg: [https://rsshub.app/eztv/torrents/6048596](https://rsshub.app/eztv/torrent/6048596)

Route: `/eztv/torrents/:imdb_id`

Parameters: imdb_id, 想搜寻的 show 的种子所对应的 IMDB ID, 可在 [IMDB](https://www.imdb.com) 官网找到

## 什么值得买

::: tip 提示

网站也提供了部分 RSS：https://www.smzdm.com/dingyue

:::

### 关键词

Eg: [https://rsshub.app/smzdm/keyword/女装](https://rsshub.app/smzdm/keyword/女装)

Route: `/smzdm/keyword/:keyword`

Parameters: keyword, 你想订阅的关键词

### 排行榜

Eg: [https://rsshub.app/smzdm/ranking/pinlei/11/3](https://rsshub.app/smzdm/ranking/pinlei/11/3)

Route: `/smzdm/ranking/:rank_type/:rank_id/:hour`

Parameters

**rank_type**

| 好价品类榜 | 好价电商榜 | 海淘 TOP 榜 | 好文排行榜 | 好物排行榜 |
| ---------- | ---------- | ----------- | ---------- | ---------- |
| pinlei     | dianshang  | haitao      | haowen     | haowu      |

**rank_id**

好价品类榜

| 全部 | 时尚运动 | 3C 家电 | 食品家居 | 日百母婴 | 出行游玩 | 白菜 | 凑单品 |
| ---- | -------- | ------- | -------- | -------- | -------- | ---- | ------ |
| 11   | 12       | 13      | 14       | 15       | 16       | 17   | 22     |

好价电商榜

| 券活动 | 京东 | 天猫 | 亚马逊中国 | 国美在线 | 苏宁易购 | 网易 | 西集网 | 美国亚马逊 | 日本亚马逊 | ebay |
| ------ | ---- | ---- | ---------- | -------- | -------- | ---- | ------ | ---------- | ---------- | ---- |
| 24     | 23   | 25   | 26         | 27       | 28       | 29   | 30     | 31         | 32         | 33   |

海淘 TOP 榜

| 全部 | 海外直邮 | 美国榜 | 欧洲榜 | 澳新榜 | 亚洲榜 | 晒物榜 |
| ---- | -------- | ------ | ------ | ------ | ------ | ------ |
| 39   | 34       | 35     | 36     | 37     | 38     | hsw    |

好文排行榜

| 原创 | 资讯 |
| ---- | ---- |
| yc   | zx   |

好物排行榜

| 新晋榜 | 消费众测 | 新锐品牌 | 好物榜单 |
| ------ | -------- | -------- | -------- |
| hwall  | zc       | nb       | hw       |

**hour**: 时间跨度

## 上海海事大学

### 学术讲座

Eg: [https://rsshub.app/shmtu/events](https://rsshub.app/shmtu/events)

Route: `/shmtu/events`

Parameters: N/A

### 通知公告

Eg: [https://rsshub.app/shmtu/notes](https://rsshub.app/shmtu/notes)

Route: `/shmtu/notes`

Parameters: N/A

### 教务信息

Eg: [https://rsshub.app/shmtu/jwc/1](https://rsshub.app/shmtu/jwc/1)

Route: `/shmtu/jwc/:type`

Parameters: type, 1 为教务新闻,2 为教务公告

## 新京报

### 栏目

Eg: [https://rsshub.app/bjnews/realtime](https://rsshub.app/bjnews/realtime)

路由： `/bjnews/:category`

Parameters: category, 新京报的栏目名, 点击对应栏目后在地址栏找到

## 停水通知

配合 [IFTTT](https://ifttt.com/) Applets [邮件通知](https://ifttt.com/applets/SEvmDVKY-) 使用实现自动通知效果

### 杭州市

Eg: [https://rsshub.app/tingshuitz/hangzhou](https://rsshub.app/tingshuitz/hangzhou)

Route: `/tingshuitz/hangzhou`

Parameters: N/A

### 萧山区

Eg: [https://rsshub.app/tingshuitz/xiaoshan](https://rsshub.app/tingshuitz/xiaoshan)

Route: `/tingshuitz/xiaoshan`

Parameters: N/A

### 大连市

Eg: [https://rsshub.app/tingshuitz/dalian](https://rsshub.app/tingshuitz/dalian)

Route: `/tingshuitz/dalian`

Parameters: N/A

## 米哈游

### 崩坏 2-游戏公告

Eg: [https://rsshub.app/mihoyo/bh2/gach](https://rsshub.app/mihoyo/bh2/gach)

Route: `/mihoyo/bh2/:type`

Parameters: type, 公告种类

| 最新公告 | 版本信息 | 祈愿信息 | 活动介绍 |
| -------- | -------- | -------- | -------- |
| new      | version  | gach     | event    |

### 崩坏 3-游戏公告

Eg: [https://rsshub.app/mihoyo/bh3/strategy](https://rsshub.app/mihoyo/bh3/strategy)

Route: `/mihoyo/bh3/:type`

Parameters: type, 公告种类

| 最新   | 公告   | 新闻 | 活动     | 攻略     |
| ------ | ------ | ---- | -------- | -------- |
| latest | notice | news | activity | strategy |

## 灵梦御所

### 分类

Eg: [https://rsshub.app/reimu/category/music](https://rsshub.app/reimu/category/music)

Route: `/reimu/category/:category`

Parameters: category, 分类名

| 3d  | 动画  | 合集       | 图包    | 壁纸      | 御所汉化 | 游戏 | 漫画  | 独立  | 表番推荐  | 音声  |
| --- | ----- | ---------- | ------- | --------- | -------- | ---- | ----- | ----- | --------- | ----- |
| 3d  | anime | collection | picture | wallpaper | chinese  | game | comic | indie | recommend | music |

### 标签

Eg: [https://rsshub.app/reimu/tag/ntr](https://rsshub.app/reimu/tag/ntr)

Route: `/reimu/tag/:tag`

Parameters: tag, 标签名, 例如: **ntr**, **rbq**, **凌辱**

## 草榴社区

### 分区帖子

Eg: [https://rsshub.app/t66y/7](https://rsshub.app/t66y/7)

Route: `/t66y/:id`

Parameters: id, 分区 id, 可在分区页 URL 中找到

| 亚洲无码原创区 | 亚洲有码原创区 | 欧美原创区 | 动漫原创区 | 国产原创区 |
| -------------- | -------------- | ---------- | ---------- | ---------- |
| 2              | 15             | 4          | 5          | 25         |

| 中字原创区 | 转帖交流区 | HTTP 下载区 | 在线成人区 |
| ---------- | ---------- | ----------- | ---------- |
| 26         | 27         | 21          | 22         |

| 技术讨论区 | 新时代的我们 | 达盖尔的旗帜 |
| ---------- | ------------ | ------------ |
| 7          | 8            | 16           |

## 科技星球

### 首页

Eg: [https://rsshub.app/kejixingqiu/home](https://rsshub.app/kejixingqiu/home)

Route: `/kejixingqiu/home`

## 北大信科

### 公告通知

Eg: [https://rsshub.app/pku/eecs/0](https://rsshub.app/pku/eecs/0)

Route: `/eecs/:type`

可选 Parameters: type, 分区 type, 可在网页 URL 中找到

| 全部 | 学院通知 | 人事通知 | 教务通知 | 学工通知 | 科研通知 | 财务通知 | 工会通知 | 院友通知 |
| ---- | -------- | -------- | -------- | -------- | -------- | -------- | -------- | -------- |
| 0    | 1        | 2        | 6        | 8        | 7        | 5        | 3        | 4        |

## 机核网

### 分类

Eg: [https://rsshub.app/gcores/category/1](https://rsshub.app/gcores/category/1)

Route: `/gcores/category/:category`

Parameters: category, 分类名

| 文章 | 新闻 | 电台 |
| ---- | ---- | ---- |
| 1    | 2    | 9    |

## 国家地理

### 分类

举例:

[https://rsshub.app/natgeo/travel](https://rsshub.app/natgeo/travel)

[https://rsshub.app/natgeo/news/ngnews](https://rsshub.app/natgeo/news/ngnews)

路由： `/natgeo/:cat/:type?`

Parameters: cat, 分类; type, 类型

可在 url 中获取, 例如`https://www.natgeomedia.com/category/news/ngnews`对应 cat, type 分别为 news, ngnews

## ONE · 一个

举例： [https://rsshub.app/one](https://rsshub.app/one)

Route: `/one`

Parameters: N/A

## 推酷

### 周刊

Eg: [https://rsshub.app/tuicool/mags/tech](https://rsshub.app/tuicool/mags/tech)

Route: `/tuicool/mags/:type`

Parameters: type

| 编程狂人 | 设计匠艺 | 创业周刊 | 科技周刊 |
| -------- | -------- | -------- | -------- |
| prog     | design   | startup  | tech     |

## Hexo

### Next 主题

举例：[http://rsshub.app/hexo/next/fengkx.top](http://rsshub.app/hexo/next/fengkx.top)

路由： `/hexo/next/:url`

Parameters: url 博客 Url 不带协议头

## 小米

### 众筹

举例： [https://rsshub.app/mi/crowdfunding](https://rsshub.app/mi/crowdfunding)

Route: `/mi/crowdfunding`

Parameters: N/A

## 华南师范大学

### 教务处通知

举例： [https://rsshub.app/scnu/jw](https://rsshub.app/scnu/jw)

路由： `/scnu/jw`

Parameters: N/A

### 图书馆通知

举例： [https://rsshub.app/scnu/library](https://rsshub.app/scnu/library)

路由： `/scnu/library`

Parameters: N/A

### 计算机学院竞赛通知

举例： [https://rsshub.app/scnu/cs/match](https://rsshub.app/scnu/cs/match)

路由： `/scnu/cs/match`

Parameters: N/A

## Keep

### 运动日记

举例：[https://rsshub.app/keep/user/556b02c1ab59390afea671ea](https://rsshub.app/keep/user/556b02c1ab59390afea671ea)

Route: `/keep/user/:id`

Parameters: id, Keep 用户 id

## 起点

### 章节

举例： [https://rsshub.app/qidian/chapter/1010400217](https://rsshub.app/qidian/chapter/1010400217)

路由： `/qidian/chapter/:id`

Parameters: id, 小说 id, 可在对应小说页 URL 中找到

### 讨论区

举例： [https://rsshub.app/qidian/forum/1010400217](https://rsshub.app/qidian/forum/1010400217)

路由： `/qidian/forum/:id`

Parameters: id, 小说 id, 可在对应小说页 URL 中找到

## 懂球帝

### 早报

举例： [https://rsshub.app/dongqiudi/daily](https://rsshub.app/dongqiudi/daily)

路由： `/dongqiudi/daily`

Parameters: N/A

## 维基百科

### 中国大陆新闻动态

举例： [https://rsshub.app/wikipedia/mainland](https://rsshub.app/wikipedia/mainland)

路由： `/wikipedia/mainland`

Parameters: N/A

## 雪球

### 用户动态

Eg: [https://rsshub.app/xueqiu/user/8152922548](https://rsshub.app/xueqiu/user/8152922548)

Route: `/xueqiu/user/:id/:type?`

Parameters:

id, 用户 id, 可在用户主页 URL 中找到

type, 可选, 动态的类型, 不填则默认全部

| 原发布 | 长文 | 问答 | 热门 | 交易 |
| ------ | ---- | ---- | ---- | ---- |
| 0      | 2    | 4    | 9    | 11   |

### 用户收藏动态

Eg: [https://rsshub.app/xueqiu/favorite/8152922548](https://rsshub.app/xueqiu/favorite/8152922548)

Route: `/xueqiu/favorite/:id`

Parameters:

id, 用户 id, 可在用户主页 URL 中找到

## 中国美术馆

### 通知公告

举例： [https://rsshub.app/namoc/announcement](https://rsshub.app/namoc/announcement)

路由： `/namoc/announcement`

Parameters: N/A

### 新闻

举例： [https://rsshub.app/namoc/news](https://rsshub.app/namoc/news)

路由： `/namoc/news`

Parameters: N/A

### 媒体联报

举例： [https://rsshub.app/namoc/media](https://rsshub.app/namoc/media)

路由： `/namoc/media`

Parameters: N/A

### 展览预告

举例： [https://rsshub.app/namoc/exhibition](https://rsshub.app/namoc/exhibition)

路由： `/namoc/exhibition`

Parameters: N/A

### 焦点专题

举例： [https://rsshub.app/namoc/specials](https://rsshub.app/namoc/specials)

路由： `/namoc/specials`

Parameters: N/A

## Greasy Fork

### 脚本更新

Eg: [https://rsshub.app/greasyfork/zh-CN/bilibili.com](https://rsshub.app/greasyfork/zh-CN/bilibili.com)

Route: `/greasyfork/:language/:domain?`

Parameters:

language, 语言, 可在网站右上角找到, `all` 为所有语言

domain, 按脚本生效域名过滤, 可选

## LinkedKeeper

### 博文

Eg: [https://rsshub.app/linkedkeeper/sub/1](https://rsshub.app/linkedkeeper/sub/1)

Route: `/linkedkeeper/:type/:id?`

Parameters:

type, 博文分类, 为 URL 中 `.action` 的文件名

id, 可选, 分区或标签的 ID, 对应 URL 中的 `sid` 或 `tid`

## 开源中国

### 资讯

Eg: [https://rsshub.app/oschina/news](https://rsshub.app/oschina/news)

Route: `/oschina/news`

Parameters: N/A

## All the Flight Deals

### 特价机票 Flight Deals

Eg: [https://rsshub.app/atfd/us+new york,gb+london/1](https://rsshub.app/atfd/us+new york,gb+london/1)

Route: `/atfd/:locations/:nearby?`

Parameters:
=======
### Google Scholar Keywords Monitoring <Author uid="HenryQW"/>
>>>>>>> e830016f

Eg: [https://rsshub.app/google/scholar/data+visualizaton」](https://rsshub.app/google/scholar/data+visualizaton)

Route: `/google/scholar/:query`

Parameters: query, query statement which supports「Basic」and「Advanced」modes:

1. Basic mode, sample query is the keywords desired, eg.「data visualizaton」, [https://rsshub.app/google/scholar/data+visualizaton](https://rsshub.app/google/scholar/data+visualizaton).
2. Advanced mode, visit [Google Scholar](https://scholar.google.com/schhp?hl=en&as_sdt=0,5), click the top left corner and select「Advanced Search」, fill in your conditions and submit the search. The URL should look like this: [https://scholar.google.com/scholar?as_q=data+visualizaton&as_epq=&as_oq=&as_eq=&as_occt=any&as_sauthors=&as_publication=&as_ylo=2018&as_yhi=&hl=en&as_sdt=0%2C5](https://scholar.google.com/scholar?as_q=data+visualizaton&as_epq=&as_oq=&as_eq=&as_occt=any&as_sauthors=&as_publication=&as_ylo=2018&as_yhi=&hl=en&as_sdt=0%2C5), copy everything after `https://scholar.google.com/scholar?` from the URL and use it as the query for this route. The complete route for the above example should look like this: [https://rsshub.app/google/scholar/as_q=data+visualizaton&as_epq=&as_oq=&as_eq=&as_occt=any&as_sauthors=&as_publication=&as_ylo=2018&as_yhi=&hl=en&as_sdt=0%2C5](https://rsshub.app/google/scholar/as_q=data+visualizaton&as_epq=&as_oq=&as_eq=&as_occt=any&as_sauthors=&as_publication=&as_ylo=2018&as_yhi=&hl=en&as_sdt=0%2C5).<|MERGE_RESOLUTION|>--- conflicted
+++ resolved
@@ -7,7 +7,7 @@
 </p>
 <h1 align="center" class="logo">RSSHub</h1>
 
-> 🍰 Nothing is imrssible
+> 🍰 Everything can be RSS
 
 RSSHub is a lightweight and extensible RSS feed aggregator, it's able to generate feeds from pretty much everything.
 
@@ -134,241 +134,7 @@
 | ------- | ------- | ---- | ------- | ------------ |
 | desktop | android | beta | nightly | android-beta |
 
-<<<<<<< HEAD
-### 腾讯云移动直播 SDK
-
-Eg: [https://rsshub.app/qcloud/mlvb/changelog](https://rsshub.app/qcloud/mlvb/changelog)
-
-Route: `/qcloud/mlvb/changelog`
-
-Parameters: N/A
-
-### Bugly SDK
-
-Eg: [https://rsshub.app/bugly/changelog/1](https://rsshub.app/bugly/changelog/1)
-
-Route: `/bugly/changelog/:platform`
-
-Parameters: platform, 平台类型, 必选, 1 为 Android, 2 为 iOS
-
-### fir.im 应用
-
-Eg: [https://rsshub.app/fir/update/xcz](https://rsshub.app/fir/update/xcz)
-
-Route: `/fir/update/:id`
-
-Parameters: id, fir app id，必选，如 fir 生成的链接地址为 https://fir.im/xcz，则 id 为 xcz
-
-## bilibili
-
-### 番剧
-
-Eg: [https://rsshub.app/bilibili/bangumi/21680](https://rsshub.app/bilibili/bangumi/21680)
-
-Route: `/bilibili/bangumi/:seasonid`
-
-Parameters: seasonid, 番剧 id, 番剧主页打开控制台执行 `window.__INITIAL_STATE__.ssId` 或 `window.__INITIAL_STATE__.mediaInfo.param.season_id` 获取
-
-### UP 主投稿
-
-Eg: [https://rsshub.app/bilibili/user/video/2267573](https://rsshub.app/bilibili/user/video/2267573)
-
-Route: `/bilibili/user/video/:uid`
-
-Parameters: uid, 用户 id, 可在 UP 主主页中找到
-
-### UP 主动态
-
-Eg: [https://rsshub.app/bilibili/user/dynamic/2267573](https://rsshub.app/bilibili/user/dynamic/2267573)
-
-Route: `/bilibili/user/dynamic/:uid`
-
-Parameters: uid, 用户 id, 可在 UP 主主页中找到
-
-### UP 主频道
-
-Eg: [https://rsshub.app/bilibili/channel/142821407/23390](https://rsshub.app/bilibili/channel/142821407/23390)
-
-Route: `/bilibili/channel/:uid/:cid`
-
-Parameters: uid, 用户 id, 可在 UP 主主页中找到
-
-cid, 频道 ID, 可在频道的 URL 中找到
-
-### UP 主默认收藏夹
-
-Eg: [https://rsshub.app/bilibili/user/fav/2267573](https://rsshub.app/bilibili/user/fav/2267573)
-
-Route: `/bilibili/user/fav/:uid`
-
-Parameters: uid, 用户 id, 可在 UP 主主页中找到
-
-### UP 主非默认收藏夹
-
-Eg: [https://rsshub.app/bilibili/fav/756508/50948568](https://rsshub.app/bilibili/fav/756508/50948568)
-
-Route: `/bilibili/fav/:uid/:fid`
-
-Parameters: uid, 用户 id, 可在 UP 主主页中找到
-
-fid, 收藏夹 ID,可在收藏夹的 URL 中找到,默认收藏夹建议使用 UP 主默认收藏夹功能
-
-### UP 主投币视频
-
-Eg: [https://rsshub.app/bilibili/user/coin/2267573](https://rsshub.app/bilibili/user/coin/2267573)
-
-Route: `/bilibili/user/coin/:uid`
-
-Parameters: uid, 用户 id, 可在 UP 主主页中找到
-
-### UP 主粉丝
-
-Eg: [https://rsshub.app/bilibili/user/followers/2267573](https://rsshub.app/bilibili/user/followers/2267573)
-
-Route: `/bilibili/user/followers/:uid`
-
-Parameters: uid, 用户 id, 可在 UP 主主页中找到
-
-### UP 主关注用户
-
-Eg: [https://rsshub.app/bilibili/user/followings/2267573](https://rsshub.app/bilibili/user/followings/2267573)
-
-Route: `/bilibili/user/followings/:uid`
-
-Parameters: uid, 用户 id, 可在 UP 主主页中找到
-
-### 分区视频
-
-Eg: [https://rsshub.app/bilibili/partion/33](https://rsshub.app/bilibili/partion/33)
-
-Route: `/bilibili/partion/:tid`
-
-Parameters: tid, 分区 id
-
-动画
-
-| MAD·AMV | MMD·3D | 短片·手书·配音 | 综合 |
-| ------- | ------ | -------------- | ---- |
-| 24      | 25     | 47             | 27   |
-
-番剧
-
-| 连载动画 | 完结动画 | 资讯 | 官方延伸 |
-| -------- | -------- | ---- | -------- |
-| 33       | 32       | 51   | 152      |
-
-国创
-
-| 国产动画 | 国产原创相关 | 布袋戏 | 资讯 |
-| -------- | ------------ | ------ | ---- |
-| 153      | 168          | 169    | 170  |
-
-音乐
-
-| 原创音乐 | 翻唱 | VOCALOID·UTAU | 演奏 | 三次元音乐 | OP/ED/OST | 音乐选集 |
-| -------- | ---- | ------------- | ---- | ---------- | --------- | -------- |
-| 28       | 31   | 30            | 59   | 29         | 54        | 130      |
-
-舞蹈
-
-| 宅舞 | 三次元舞蹈 | 舞蹈教程 |
-| ---- | ---------- | -------- |
-| 20   | 154        | 156      |
-
-游戏
-
-| 单机游戏 | 电子竞技 | 手机游戏 | 网络游戏 | 桌游棋牌 | GMV | 音游 | Mugen |
-| -------- | -------- | -------- | -------- | -------- | --- | ---- | ----- |
-| 17       | 171      | 172      | 65       | 173      | 121 | 136  | 19    |
-
-科技
-
-| 趣味科普人文 | 野生技术协会 | 演讲·公开课 | 星海 | 数码 | 机械 | 汽车 |
-| ------------ | ------------ | ----------- | ---- | ---- | ---- | ---- |
-| 124          | 122          | 39          | 96   | 95   | 98   | 176  |
-
-生活
-
-| 搞笑 | 日常 | 美食圈 | 动物圈 | 手工 | 绘画 | ASMR | 运动 | 其他 |
-| ---- | ---- | ------ | ------ | ---- | ---- | ---- | ---- | ---- |
-| 138  | 21   | 76     | 75     | 161  | 162  | 175  | 163  | 174  |
-
-鬼畜
-
-| 鬼畜调教 | 音 MAD | 人力 VOCALOID | 教程演示 |
-| -------- | ------ | ------------- | -------- |
-| 22       | 26     | 126           | 127      |
-
-时尚
-
-| 美妆 | 服饰 | 健身 | 资讯 |
-| ---- | ---- | ---- | ---- |
-| 157  | 158  | 164  | 159  |
-
-广告
-
-| 广告 |
-| ---- |
-| 166  |
-
-娱乐
-
-| 综艺 | 明星 | Korea 相关 |
-| ---- | ---- | ---------- |
-| 71   | 137  | 131        |
-
-影视
-
-| 影视杂谈 | 影视剪辑 | 短片 | 预告·资讯 | 特摄 |
-| -------- | -------- | ---- | --------- | ---- |
-| 182      | 183      | 85   | 184       | 86   |
-
-纪录片
-
-| 全部 | 人文·历史 | 科学·探索·自然 | 军事 | 社会·美食·旅行 |
-| ---- | --------- | -------------- | ---- | -------------- |
-| 177  | 37        | 178            | 179  | 180            |
-
-电影
-
-| 全部 | 华语电影 | 欧美电影 | 日本电影 | 其他国家 |
-| ---- | -------- | -------- | -------- | -------- |
-| 23   | 147      | 145      | 146      | 83       |
-
-电视剧
-
-| 全部 | 国产剧 | 海外剧 |
-| ---- | ------ | ------ |
-| 11   | 185    | 187    |
-
-### 视频评论
-
-Eg: [https://rsshub.app/bilibili/video/reply/21669336](https://rsshub.app/bilibili/video/reply/21669336)
-
-Route: `/bilibili/video/reply/:aid`
-
-Parameters: aid, 可在视频页 URL 中找到
-
-### link 公告
-
-Eg: [https://rsshub.app/bilibili/link/news/live](https://rsshub.app/bilibili/link/news/live)
-
-Route: `/bilibili/link/news/:product`
-
-Parameters: product, 公告分类 包括 直播:live 小视频:vc 相簿:wh
-
-### 直播开播
-
-Eg: [https://rsshub.app/bilibili/live/room/3](https://rsshub.app/bilibili/live/room/3)
-
-Route: `bilibili/live/room/:roomID`
-
-Parameters: roomID, 房间号 可在直播间 URL 中找到,长短号均可
-
-### 直播搜索
-=======
 ## pixiv
->>>>>>> e830016f
 
 ### User Bookmark
 
@@ -606,1059 +372,7 @@
 
 ## Google
 
-<<<<<<< HEAD
-Eg: [https://rsshub.app/pixiv/ranking/week](https://rsshub.app/pixiv/ranking/week)
-
-Route: `/pixiv/ranking/:mode/:date?`
-
-Parameters
-
-mode: 排行榜类型
-
-| pixiv 日排行 | pixiv 周排行 | pixiv 月排行 | pixiv 受男性欢迎排行 | pixiv 受女性欢迎排行 | pixiv 原创作品排行 | pixiv 新人排行 |
-| ------------ | ------------ | ------------ | -------------------- | -------------------- | ------------------ | -------------- |
-| day          | week         | month        | day_male             | day_female           | week_original      | week_rookie    |
-
-| pixiv R-18 日排行 | pixiv R-18 受男性欢迎排行 | pixiv R-18 受女性欢迎排行 | pixiv R-18 周排行 | pixiv R-18G 排行 |
-| ----------------- | ------------------------- | ------------------------- | ----------------- | ---------------- |
-| day_r18           | day_male_r18              | day_female_r18            | week_r18          | week_r18g        |
-
-date: 日期, 取值形如 `2018-4-25`
-
-## 豆瓣
-
-### 正在上映的电影
-
-Eg: [https://rsshub.app/douban/movie/playing](https://rsshub.app/douban/movie/playing)
-
-Route: `/douban/movie/playing`
-
-Parameters: N/A
-
-### 正在上映的高分电影
-
-Eg: [https://rsshub.app/douban/movie/playing/7.5](https://rsshub.app/douban/movie/playing/7.5)
-
-路由
-
-`/douban/movie/playing/:score`
-
-`/douban/movie/playing/:score/:city`
-
-Parameters
-
-score: 返回大于等于这个分数的电影
-
-city: 城市的中文名, 可选, 默认北京
-
-### 即将上映的电影
-
-Eg: [https://rsshub.app/douban/movie/later](https://rsshub.app/douban/movie/later)
-
-Route: `/douban/movie/later`
-
-Parameters: N/A
-
-### 北美票房榜
-
-Eg: [https://rsshub.app/douban/movie/ustop](https://rsshub.app/douban/movie/ustop)
-
-Route: `/douban/movie/ustop`
-
-Parameters: N/A
-
-### 豆瓣小组
-
-Eg: [https://rsshub.app/douban/group/camera](https://rsshub.app/douban/group/camera)
-
-Route: `/douban/group/:groupid`
-
-Parameters:
-groupid: 豆瓣小组的 id
-
-## 煎蛋
-
-### 无聊图
-
-Eg: [https://rsshub.app/jandan/pic](https://rsshub.app/jandan/pic)
-
-Route: `/jandan/:sub_model`
-
-### 妹子图
-
-Eg: [https://rsshub.app/jandan/ooxx](https://rsshub.app/jandan/ooxx)
-
-Route: `/jandan/:sub_model`
-
-Parameters: N/A
-
-## 喷嚏
-
-### 图卦
-
-Eg: [https://rsshub.app/dapenti/tugua](https://rsshub.app/dapenti/tugua)
-
-Route: `/dapenti/tugua`
-
-Parameters: N/A
-
-## Dockone
-
-### 周报
-
-Eg: [https://rsshub.app/dockone/weekly](https://rsshub.app/dockone/weekly)
-
-Route: `/dockone/weekly`
-
-Parameters: N/A
-
-## 腾讯吐个槽
-
-### 吐槽新帖
-
-Eg: [https://rsshub.app/tucaoqq/post/28564/CdRI0728](https://rsshub.app/tucaoqq/post/28564/CdRI0728)
-
-Route: `/tucaoqq/post/:project/:key`
-
-Parameters
-
-project: 产品 ID
-
-key: 产品密钥
-
-## 笔趣阁
-
-### 小说章节
-
-Eg: [https://rsshub.app/biquge/novel/latestchapter/52_52542](https://rsshub.app/biquge/novel/latestchapter/52_52542)
-
-Route: `/biquge/novel/latestchapter/:id`
-
-Parameters: id, 小说 id, 可在对应小说页 URL 中找到
-
-::: tip 提示
-
-由于笔趣阁网站有多个, 各站点小说对应的小说 id 不同。此 feed 只对应在[`www.biquge5200.com`](https://www.biquge5200.com/)中的小说 id。
-
-:::
-
-## 开发者头条
-
-### 今天头条
-
-Eg: [https://rsshub.app/toutiao/today](https://rsshub.app/toutiao/today)
-
-Route: `/toutiao/today`
-
-### 独家号
-
-Eg: [https://rsshub.app/toutiao/user/140544](https://rsshub.app/toutiao/user/140544)
-
-Route: `/toutiao/user/:id`
-
-Parameters: id, 独家号 id, 可在对应独家号页 URL 中找到
-
-## 今日头条
-
-### 关键词
-
-Eg: [https://rsshub.app/jinritoutiao/keyword/ai](https://rsshub.app/jinritoutiao/keyword/ai)
-
-Route: `/jinritoutiao/keyword/:keyword`
-
-Parameters: keyword, 关键词
-
-## 极客时间
-
-### 专栏文章
-
-> 极客时间专栏需要付费订阅, RSS 仅做更新提醒, 不含付费内容。
-
-Eg: [https://rsshub.app/geektime/column/48](https://rsshub.app/geektime/column/48)
-
-Route: `/geektime/column/:cid`
-
-Parameters: cid, 专栏 id, 可从[全部专栏](https://time.geekbang.org/paid-content)进入专栏介绍页, 在 URL 中找到
-
-## 央视新闻
-
-### 专题
-
-Eg: [https://rsshub.app/cctv/world](https://rsshub.app/cctv/world)
-
-Route: `/cctv/:category`
-
-Parameters: category, 分类名
-
-| 国内  | 国际  | 视频  | 科技 | 社会    | 法律 | 娱乐 |
-| ----- | ----- | ----- | ---- | ------- | ---- | ---- |
-| china | world | video | tech | society | law  | ent  |
-
-## 财新网
-
-> 网站部分内容需要付费订阅，RSS 仅做更新提醒，不含付费内容。
-
-### 财新周刊
-
-Eg: [https://rsshub.app/caixin/weekly/coverstory](https://rsshub.app/caixin/weekly/coverstory)
-
-Route: `/caixin/weekly/:category`
-
-Parameters: category，分类名
-
-| 封面报道   | 开卷  | 社论      | 时事            | 编辑寄语    | 经济    | 金融    | 商业     | 环境与科技             | 民生    | 副刊   |
-| ---------- | ----- | --------- | --------------- | ----------- | ------- | ------- | -------- | ---------------------- | ------- | ------ |
-| coverstory | first | editorial | current_affairs | editor_desk | economy | finance | business | environment_technology | cwcivil | column |
-
-## Disqus
-
-### 评论
-
-Eg: [https://rsshub.app/disqus/posts/diygod-me](https://rsshub.app/disqus/posts/diygod-me)
-
-Route: `/disqus/posts/:forum`
-
-Parameters: forum, 网站的 disqus name
-
-## Twitter
-
-### 用户
-
-Eg: [https://rsshub.app/twitter/user/DIYgod](https://rsshub.app/twitter/user/DIYgod)
-
-Route: `/twitter/user/:id`
-
-Parameters: id, 用户 id
-
-## Instagram
-
-### 用户
-
-Eg: [https://rsshub.app/instagram/user/diygod](https://rsshub.app/instagram/user/diygod)
-
-Route: `/instagram/user/:id`
-
-Parameters: id, 用户 id
-
-## Youtube
-
-### 用户
-
-Eg: [https://rsshub.app/youtube/user/JFlaMusic](https://rsshub.app/youtube/user/JFlaMusic)
-
-Route: `/youtube/user/:username`
-
-Parameters: username, 用户名
-
-### 频道
-
-Eg: [https://rsshub.app/youtube/channel/UCDwDMPOZfxVV0x_dz0eQ8KQ](https://rsshub.app/youtube/channel/UCDwDMPOZfxVV0x_dz0eQ8KQ)
-
-Route: `/youtube/channel/:id`
-
-Parameters: id, 频道 id
-
-## 爱奇艺
-
-### 动漫
-
-Eg: [https://rsshub.app/iqiyi/dongman/a_19rrh1sifx](https://rsshub.app/iqiyi/dongman/a_19rrh1sifx)
-
-Route: `/iqiyi/dongman/:id`
-
-Parameters: id, 动漫 id, 可在该动漫主页 URL 中找到(不包括`.html`)
-
-## 南方周末
-
-### 新闻分类
-
-举例：[https://rsshub.app/infzm/5](https://rsshub.app/infzm/5)
-
-Route: `/infzm/:id`
-
-Parameters: id, 南方周末内容分区 id, 可在该内容分区的 URL 中找到(即http://www.infzm.com/contents/:id), 注意 contents 为内容分区, content 为文章页, 添加前请留意。下面给出部分参考：
-
-| 全站 | 新闻 | 经济 | 文化 | 评论 | 图片 | 生活 | 时政 | 社会 | 科技 | 绿色 | 头条 |
-| ---- | ---- | ---- | ---- | ---- | ---- | ---- | ---- | ---- | ---- | ---- | ---- |
-| 0    | 5    | 6    | 7    | 8    | 9    | 10   | 11   | 12   | 13   | 1374 | 2553 |
-
-## Dribbble
-
-### 流行
-
-举例:
-
-[https://rsshub.app/dribbble/popular](https://rsshub.app/dribbble/popular)
-
-[https://rsshub.app/dribbble/popular/week](https://rsshub.app/dribbble/popular/week)
-
-Route: `/dribbble/popular/:timeframe?`
-
-Parameters: timeframe, 可选, 时间维度, 支持 week month year ever
-
-### 用户（团队）
-
-Eg: [https://rsshub.app/dribbble/user/google](https://rsshub.app/dribbble/user/google)
-
-Route: `/dribbble/user/:name`
-
-Parameters: name, 用户名, 可在该用户主页 URL 中找到
-
-### 关键词
-
-Eg: [https://rsshub.app/dribbble/keyword/player](https://rsshub.app/dribbble/keyword/player)
-
-Route: `/dribbble/keyword/:keyword`
-
-Parameters: keyword, 想要订阅的关键词
-
-## 斗鱼
-
-### 直播间开播
-
-Eg: [https://rsshub.app/douyu/room/24422](https://rsshub.app/douyu/room/24422)
-
-Route: `/douyu/room/:id`
-
-Parameters: id, 直播间 id, 可在主播直播间页 URL 中找到
-
-## 熊猫直播
-
-### 直播间开播下播
-
-Eg: [https://rsshub.app/panda/room/10300](https://rsshub.app/panda/room/10300)
-
-Route: `/panda/room/:id`
-
-Parameters: id, 直播间 id, 可在主播直播间页 URL 中找到
-
-## V2EX
-
-### 最热/最新主题
-
-Eg: [https://rsshub.app/v2ex/topics/latest](https://rsshub.app/v2ex/topics/latest)
-
-Route: `/v2ex/topics/:type`
-
-Parameters: type: hot 或 latest
-
-## Telegram
-
-### 频道
-
-::: tip 提示
-
-订阅要求：将机器人 [@RSSHub_bot](https://t.me/RSSHub_bot) 加为频道管理员, 然后发一条消息后才可正常获取数据
-
-:::
-
-Eg: [https://rsshub.app/telegram/channel/awesomeDIYgod](https://rsshub.app/telegram/channel/awesomeDIYgod)
-
-Route: `/telegram/channel/:username`
-
-Parameters: username, 频道 username
-
-## Readhub
-
-### 分类
-
-Eg: [https://rsshub.app/readhub/category/topic](https://rsshub.app/readhub/category/topic)
-
-Route: `/readhub/category/:category`
-
-Parameters: category, 分类名
-
-| 热门话题 | 科技动态 | 开发者资讯 | 区块链快讯 |
-| -------- | -------- | ---------- | ---------- |
-| topic    | news     | technews   | blockchain |
-
-## Konachan Anime Wallpapers
-
-::: tip 提示
-
--   tags 可以在 [konachan](https://konachan.com/post) 选好后, 复制其 URL 中 tags= 后的 Parameters
--   路由可选 `/konachan` 或 `/konachan.com` 或 `/konachan.net`, 其中前两者相同, `.net` 是全年龄健康的壁纸 ♡
-
-:::
-
-### Posts
-
-路由:
-
--   `/konachan/post`
--   `/konachan/post/:tags`
-
-举例:
-
--   [https://rsshub.app/konachan/post](https://rsshub.app/konachan/post)
--   [https://rsshub.app/konachan/post/touhou](https://rsshub.app/konachan/post/touhou)
--   [https://rsshub.app/konachan/post/panties+rating%3Asafe](https://rsshub.app/konachan/post/panties+rating%3Asafe)
-
-### Popular Recent Posts
-
-路由:
-
--   `/konachan/post/popular_recent` 默认过去 24 小时
--   `/konachan/post/popular_recent/:period`
-
-举例:
-
--   过去 24 小时:[https://rsshub.app/konachan/post/popular_recent/1d](https://rsshub.app/konachan/post/popular_recent/1d)
--   过去一周:[https://rsshub.app/konachan/post/popular_recent/1w](https://rsshub.app/konachan/post/popular_recent/1w)
--   过去一月:[https://rsshub.app/konachan/post/popular_recent/1m](https://rsshub.app/konachan/post/popular_recent/1m)
--   过去一年:[https://rsshub.app/konachan/post/popular_recent/1y](https://rsshub.app/konachan/post/popular_recent?period=1y)
-
-## yande.re
-
-### Posts
-
-路由:
-
--   `/yande.re/post`
--   `/yande.re/post/:tags`
-
-举例:
-
--   [https://rsshub.app/yande.re/post](https://rsshub.app/yande.re/post)
--   [https://rsshub.app/yande.re/post/the_idolm%40ster](https://rsshub.app/yande.re/post/the_idolm%40ster)
--   [https://rsshub.app/yande.re/post/kantai_collection](https://rsshub.app/yande.re/post/kantai_collection)
--   [https://rsshub.app/yande.re/post/love_live%21](https://rsshub.app/yande.re/post/love_live%21)
-
-### Popular Recent Posts
-
-路由:
-
--   `/yande.re/post/popular_recent` 默认过去 24 小时
--   `/yande.re/post/popular_recent/:period`
-
-举例:
-
--   过去 24 小时:[https://rsshub.app/yande.re/post/popular_recent/1d](https://rsshub.app/yande.re/post/popular_recent/1d)
--   过去一周:[https://rsshub.app/yande.re/post/popular_recent/1w](https://rsshub.app/yande.re/post/popular_recent/1w)
--   过去一月:[https://rsshub.app/yande.re/post/popular_recent/1m](https://rsshub.app/yande.re/post/popular_recent/1m)
--   过去一年:[https://rsshub.app/yande.re/post/popular_recent/1y](https://rsshub.app/yande.re/post/popular_recent?period=1y)
-
-## GitHub
-
-::: tip 提示
-
-GitHub 官方也提供了一些 RSS:
-
--   仓库 releases: https://github.com/:owner/:repo/releases.atom
--   仓库 commits: https://github.com/:owner/:repo/commits.atom
--   用户动态: https://github.com/:user.atom
-
-:::
-
-### 用户仓库
-
-Eg: [https://rsshub.app/github/repos/DIYgod](https://rsshub.app/github/repos/DIYgod)
-
-Route: `/github/repos/:user`
-
-Parameters: user, 用户名
-
-### Trending
-
-举例:
-
-[https://rsshub.app/github/trending/daily](https://rsshub.app/github/trending/daily)
-
-[https://rsshub.app/github/trending/daily/javascript](https://rsshub.app/github/trending/daily/javascript)
-
-Route: `/github/trending/:since/:language?`
-
-Parameters:
-
-since, 时间跨度, 可在 [Trending 页](https://github.com/trending/javascript?since=monthly) URL 中找到, 可选 daily weekly monthly
-
-language, 语言, 可在 [Trending 页](https://github.com/trending/javascript?since=monthly) URL 中找到
-
-### Issue
-
-Eg: [https://rsshub.app/github/issue/DIYgod/RSSHub](https://rsshub.app/github/issue/DIYgod/RSSHub)
-
-Route: `/github/issue/:user/:repo`
-
-Parameters: user, 用户名
-Parameters: repo, 仓库名
-
-## 纽约时报
-
-::: tip 提示
-
-纽约时报 RSS: https://cn.nytimes.com/rss/
-
-:::
-
-### 新闻早报
-
-Eg: [https://rsshub.app/nytimes/morning_post](https://rsshub.app/nytimes/morning_post)
-
-Route: `/nytimes/morning_post`
-
-Parameters: N/A
-
-## UU 看书
-
-### 小说章节
-
-Eg: [https://rsshub.app/uukanshu/chapter/49621](https://rsshub.app/uukanshu/chapter/49621)
-
-Route: `/uukanshu/chapter/:id`
-
-Parameters: id, 小说 id, 可在对应小说页 URL 中找到
-
-## 3DMGame
-
-### 新闻中心
-
-Eg: [https://rsshub.app/3dm/news](https://rsshub.app/3dm/news)
-
-Route: `/3dm/news`
-
-Parameters: N/A
-
-### 新闻
-
-Eg: [https://rsshub.app/3dm/detroitbecomehuman/news](https://rsshub.app/3dm/detroitbecomehuman/news)
-
-Route: `/3dm/:name/news`
-
-Parameters: name, 游戏的编号可以在专题页的 url 中找到
-
-### 攻略
-
-Eg: [https://rsshub.app/3dm/detroitbecomehuman/gl](https://rsshub.app/3dm/detroitbecomehuman/gl)
-
-Route: `/3dm/:name/gl`
-
-Parameters: name, 游戏的编号可以在专题页的 url 中找到
-
-### 下载
-
-Eg: [https://rsshub.app/3dm/detroitbecomehuman/download](https://rsshub.app/3dm/detroitbecomehuman/download)
-
-Route: `/3dm/:name/download`
-
-Parameters: name, 游戏的编号可以在专题页的 url 中找到
-
-## 喜马拉雅
-
-### 专辑
-
-Eg: [https://rsshub.app/ximalaya/album/shangye/299146/](https://rsshub.app/ximalaya/album/shangye/299146/)
-
-Route: `/ximalaya/album/:classify/:id`
-
-Parameters:
-
-classify, 专辑分类, 可在对应专辑页面的 URL 中找到
-
-id, 专辑 id, 可在对应专辑页面的 URL 中找到
-
-## EZTV
-
-::: tip 提示
-
-网站提供了全部种子的 RSS：https://eztv.ag/ezrss.xml
-
-:::
-
-### Lookup Torrents by IMDB ID
-
-Eg: [https://rsshub.app/eztv/torrents/6048596](https://rsshub.app/eztv/torrent/6048596)
-
-Route: `/eztv/torrents/:imdb_id`
-
-Parameters: imdb_id, 想搜寻的 show 的种子所对应的 IMDB ID, 可在 [IMDB](https://www.imdb.com) 官网找到
-
-## 什么值得买
-
-::: tip 提示
-
-网站也提供了部分 RSS：https://www.smzdm.com/dingyue
-
-:::
-
-### 关键词
-
-Eg: [https://rsshub.app/smzdm/keyword/女装](https://rsshub.app/smzdm/keyword/女装)
-
-Route: `/smzdm/keyword/:keyword`
-
-Parameters: keyword, 你想订阅的关键词
-
-### 排行榜
-
-Eg: [https://rsshub.app/smzdm/ranking/pinlei/11/3](https://rsshub.app/smzdm/ranking/pinlei/11/3)
-
-Route: `/smzdm/ranking/:rank_type/:rank_id/:hour`
-
-Parameters
-
-**rank_type**
-
-| 好价品类榜 | 好价电商榜 | 海淘 TOP 榜 | 好文排行榜 | 好物排行榜 |
-| ---------- | ---------- | ----------- | ---------- | ---------- |
-| pinlei     | dianshang  | haitao      | haowen     | haowu      |
-
-**rank_id**
-
-好价品类榜
-
-| 全部 | 时尚运动 | 3C 家电 | 食品家居 | 日百母婴 | 出行游玩 | 白菜 | 凑单品 |
-| ---- | -------- | ------- | -------- | -------- | -------- | ---- | ------ |
-| 11   | 12       | 13      | 14       | 15       | 16       | 17   | 22     |
-
-好价电商榜
-
-| 券活动 | 京东 | 天猫 | 亚马逊中国 | 国美在线 | 苏宁易购 | 网易 | 西集网 | 美国亚马逊 | 日本亚马逊 | ebay |
-| ------ | ---- | ---- | ---------- | -------- | -------- | ---- | ------ | ---------- | ---------- | ---- |
-| 24     | 23   | 25   | 26         | 27       | 28       | 29   | 30     | 31         | 32         | 33   |
-
-海淘 TOP 榜
-
-| 全部 | 海外直邮 | 美国榜 | 欧洲榜 | 澳新榜 | 亚洲榜 | 晒物榜 |
-| ---- | -------- | ------ | ------ | ------ | ------ | ------ |
-| 39   | 34       | 35     | 36     | 37     | 38     | hsw    |
-
-好文排行榜
-
-| 原创 | 资讯 |
-| ---- | ---- |
-| yc   | zx   |
-
-好物排行榜
-
-| 新晋榜 | 消费众测 | 新锐品牌 | 好物榜单 |
-| ------ | -------- | -------- | -------- |
-| hwall  | zc       | nb       | hw       |
-
-**hour**: 时间跨度
-
-## 上海海事大学
-
-### 学术讲座
-
-Eg: [https://rsshub.app/shmtu/events](https://rsshub.app/shmtu/events)
-
-Route: `/shmtu/events`
-
-Parameters: N/A
-
-### 通知公告
-
-Eg: [https://rsshub.app/shmtu/notes](https://rsshub.app/shmtu/notes)
-
-Route: `/shmtu/notes`
-
-Parameters: N/A
-
-### 教务信息
-
-Eg: [https://rsshub.app/shmtu/jwc/1](https://rsshub.app/shmtu/jwc/1)
-
-Route: `/shmtu/jwc/:type`
-
-Parameters: type, 1 为教务新闻,2 为教务公告
-
-## 新京报
-
-### 栏目
-
-Eg: [https://rsshub.app/bjnews/realtime](https://rsshub.app/bjnews/realtime)
-
-路由： `/bjnews/:category`
-
-Parameters: category, 新京报的栏目名, 点击对应栏目后在地址栏找到
-
-## 停水通知
-
-配合 [IFTTT](https://ifttt.com/) Applets [邮件通知](https://ifttt.com/applets/SEvmDVKY-) 使用实现自动通知效果
-
-### 杭州市
-
-Eg: [https://rsshub.app/tingshuitz/hangzhou](https://rsshub.app/tingshuitz/hangzhou)
-
-Route: `/tingshuitz/hangzhou`
-
-Parameters: N/A
-
-### 萧山区
-
-Eg: [https://rsshub.app/tingshuitz/xiaoshan](https://rsshub.app/tingshuitz/xiaoshan)
-
-Route: `/tingshuitz/xiaoshan`
-
-Parameters: N/A
-
-### 大连市
-
-Eg: [https://rsshub.app/tingshuitz/dalian](https://rsshub.app/tingshuitz/dalian)
-
-Route: `/tingshuitz/dalian`
-
-Parameters: N/A
-
-## 米哈游
-
-### 崩坏 2-游戏公告
-
-Eg: [https://rsshub.app/mihoyo/bh2/gach](https://rsshub.app/mihoyo/bh2/gach)
-
-Route: `/mihoyo/bh2/:type`
-
-Parameters: type, 公告种类
-
-| 最新公告 | 版本信息 | 祈愿信息 | 活动介绍 |
-| -------- | -------- | -------- | -------- |
-| new      | version  | gach     | event    |
-
-### 崩坏 3-游戏公告
-
-Eg: [https://rsshub.app/mihoyo/bh3/strategy](https://rsshub.app/mihoyo/bh3/strategy)
-
-Route: `/mihoyo/bh3/:type`
-
-Parameters: type, 公告种类
-
-| 最新   | 公告   | 新闻 | 活动     | 攻略     |
-| ------ | ------ | ---- | -------- | -------- |
-| latest | notice | news | activity | strategy |
-
-## 灵梦御所
-
-### 分类
-
-Eg: [https://rsshub.app/reimu/category/music](https://rsshub.app/reimu/category/music)
-
-Route: `/reimu/category/:category`
-
-Parameters: category, 分类名
-
-| 3d  | 动画  | 合集       | 图包    | 壁纸      | 御所汉化 | 游戏 | 漫画  | 独立  | 表番推荐  | 音声  |
-| --- | ----- | ---------- | ------- | --------- | -------- | ---- | ----- | ----- | --------- | ----- |
-| 3d  | anime | collection | picture | wallpaper | chinese  | game | comic | indie | recommend | music |
-
-### 标签
-
-Eg: [https://rsshub.app/reimu/tag/ntr](https://rsshub.app/reimu/tag/ntr)
-
-Route: `/reimu/tag/:tag`
-
-Parameters: tag, 标签名, 例如: **ntr**, **rbq**, **凌辱**
-
-## 草榴社区
-
-### 分区帖子
-
-Eg: [https://rsshub.app/t66y/7](https://rsshub.app/t66y/7)
-
-Route: `/t66y/:id`
-
-Parameters: id, 分区 id, 可在分区页 URL 中找到
-
-| 亚洲无码原创区 | 亚洲有码原创区 | 欧美原创区 | 动漫原创区 | 国产原创区 |
-| -------------- | -------------- | ---------- | ---------- | ---------- |
-| 2              | 15             | 4          | 5          | 25         |
-
-| 中字原创区 | 转帖交流区 | HTTP 下载区 | 在线成人区 |
-| ---------- | ---------- | ----------- | ---------- |
-| 26         | 27         | 21          | 22         |
-
-| 技术讨论区 | 新时代的我们 | 达盖尔的旗帜 |
-| ---------- | ------------ | ------------ |
-| 7          | 8            | 16           |
-
-## 科技星球
-
-### 首页
-
-Eg: [https://rsshub.app/kejixingqiu/home](https://rsshub.app/kejixingqiu/home)
-
-Route: `/kejixingqiu/home`
-
-## 北大信科
-
-### 公告通知
-
-Eg: [https://rsshub.app/pku/eecs/0](https://rsshub.app/pku/eecs/0)
-
-Route: `/eecs/:type`
-
-可选 Parameters: type, 分区 type, 可在网页 URL 中找到
-
-| 全部 | 学院通知 | 人事通知 | 教务通知 | 学工通知 | 科研通知 | 财务通知 | 工会通知 | 院友通知 |
-| ---- | -------- | -------- | -------- | -------- | -------- | -------- | -------- | -------- |
-| 0    | 1        | 2        | 6        | 8        | 7        | 5        | 3        | 4        |
-
-## 机核网
-
-### 分类
-
-Eg: [https://rsshub.app/gcores/category/1](https://rsshub.app/gcores/category/1)
-
-Route: `/gcores/category/:category`
-
-Parameters: category, 分类名
-
-| 文章 | 新闻 | 电台 |
-| ---- | ---- | ---- |
-| 1    | 2    | 9    |
-
-## 国家地理
-
-### 分类
-
-举例:
-
-[https://rsshub.app/natgeo/travel](https://rsshub.app/natgeo/travel)
-
-[https://rsshub.app/natgeo/news/ngnews](https://rsshub.app/natgeo/news/ngnews)
-
-路由： `/natgeo/:cat/:type?`
-
-Parameters: cat, 分类; type, 类型
-
-可在 url 中获取, 例如`https://www.natgeomedia.com/category/news/ngnews`对应 cat, type 分别为 news, ngnews
-
-## ONE · 一个
-
-举例： [https://rsshub.app/one](https://rsshub.app/one)
-
-Route: `/one`
-
-Parameters: N/A
-
-## 推酷
-
-### 周刊
-
-Eg: [https://rsshub.app/tuicool/mags/tech](https://rsshub.app/tuicool/mags/tech)
-
-Route: `/tuicool/mags/:type`
-
-Parameters: type
-
-| 编程狂人 | 设计匠艺 | 创业周刊 | 科技周刊 |
-| -------- | -------- | -------- | -------- |
-| prog     | design   | startup  | tech     |
-
-## Hexo
-
-### Next 主题
-
-举例：[http://rsshub.app/hexo/next/fengkx.top](http://rsshub.app/hexo/next/fengkx.top)
-
-路由： `/hexo/next/:url`
-
-Parameters: url 博客 Url 不带协议头
-
-## 小米
-
-### 众筹
-
-举例： [https://rsshub.app/mi/crowdfunding](https://rsshub.app/mi/crowdfunding)
-
-Route: `/mi/crowdfunding`
-
-Parameters: N/A
-
-## 华南师范大学
-
-### 教务处通知
-
-举例： [https://rsshub.app/scnu/jw](https://rsshub.app/scnu/jw)
-
-路由： `/scnu/jw`
-
-Parameters: N/A
-
-### 图书馆通知
-
-举例： [https://rsshub.app/scnu/library](https://rsshub.app/scnu/library)
-
-路由： `/scnu/library`
-
-Parameters: N/A
-
-### 计算机学院竞赛通知
-
-举例： [https://rsshub.app/scnu/cs/match](https://rsshub.app/scnu/cs/match)
-
-路由： `/scnu/cs/match`
-
-Parameters: N/A
-
-## Keep
-
-### 运动日记
-
-举例：[https://rsshub.app/keep/user/556b02c1ab59390afea671ea](https://rsshub.app/keep/user/556b02c1ab59390afea671ea)
-
-Route: `/keep/user/:id`
-
-Parameters: id, Keep 用户 id
-
-## 起点
-
-### 章节
-
-举例： [https://rsshub.app/qidian/chapter/1010400217](https://rsshub.app/qidian/chapter/1010400217)
-
-路由： `/qidian/chapter/:id`
-
-Parameters: id, 小说 id, 可在对应小说页 URL 中找到
-
-### 讨论区
-
-举例： [https://rsshub.app/qidian/forum/1010400217](https://rsshub.app/qidian/forum/1010400217)
-
-路由： `/qidian/forum/:id`
-
-Parameters: id, 小说 id, 可在对应小说页 URL 中找到
-
-## 懂球帝
-
-### 早报
-
-举例： [https://rsshub.app/dongqiudi/daily](https://rsshub.app/dongqiudi/daily)
-
-路由： `/dongqiudi/daily`
-
-Parameters: N/A
-
-## 维基百科
-
-### 中国大陆新闻动态
-
-举例： [https://rsshub.app/wikipedia/mainland](https://rsshub.app/wikipedia/mainland)
-
-路由： `/wikipedia/mainland`
-
-Parameters: N/A
-
-## 雪球
-
-### 用户动态
-
-Eg: [https://rsshub.app/xueqiu/user/8152922548](https://rsshub.app/xueqiu/user/8152922548)
-
-Route: `/xueqiu/user/:id/:type?`
-
-Parameters:
-
-id, 用户 id, 可在用户主页 URL 中找到
-
-type, 可选, 动态的类型, 不填则默认全部
-
-| 原发布 | 长文 | 问答 | 热门 | 交易 |
-| ------ | ---- | ---- | ---- | ---- |
-| 0      | 2    | 4    | 9    | 11   |
-
-### 用户收藏动态
-
-Eg: [https://rsshub.app/xueqiu/favorite/8152922548](https://rsshub.app/xueqiu/favorite/8152922548)
-
-Route: `/xueqiu/favorite/:id`
-
-Parameters:
-
-id, 用户 id, 可在用户主页 URL 中找到
-
-## 中国美术馆
-
-### 通知公告
-
-举例： [https://rsshub.app/namoc/announcement](https://rsshub.app/namoc/announcement)
-
-路由： `/namoc/announcement`
-
-Parameters: N/A
-
-### 新闻
-
-举例： [https://rsshub.app/namoc/news](https://rsshub.app/namoc/news)
-
-路由： `/namoc/news`
-
-Parameters: N/A
-
-### 媒体联报
-
-举例： [https://rsshub.app/namoc/media](https://rsshub.app/namoc/media)
-
-路由： `/namoc/media`
-
-Parameters: N/A
-
-### 展览预告
-
-举例： [https://rsshub.app/namoc/exhibition](https://rsshub.app/namoc/exhibition)
-
-路由： `/namoc/exhibition`
-
-Parameters: N/A
-
-### 焦点专题
-
-举例： [https://rsshub.app/namoc/specials](https://rsshub.app/namoc/specials)
-
-路由： `/namoc/specials`
-
-Parameters: N/A
-
-## Greasy Fork
-
-### 脚本更新
-
-Eg: [https://rsshub.app/greasyfork/zh-CN/bilibili.com](https://rsshub.app/greasyfork/zh-CN/bilibili.com)
-
-Route: `/greasyfork/:language/:domain?`
-
-Parameters:
-
-language, 语言, 可在网站右上角找到, `all` 为所有语言
-
-domain, 按脚本生效域名过滤, 可选
-
-## LinkedKeeper
-
-### 博文
-
-Eg: [https://rsshub.app/linkedkeeper/sub/1](https://rsshub.app/linkedkeeper/sub/1)
-
-Route: `/linkedkeeper/:type/:id?`
-
-Parameters:
-
-type, 博文分类, 为 URL 中 `.action` 的文件名
-
-id, 可选, 分区或标签的 ID, 对应 URL 中的 `sid` 或 `tid`
-
-## 开源中国
-
-### 资讯
-
-Eg: [https://rsshub.app/oschina/news](https://rsshub.app/oschina/news)
-
-Route: `/oschina/news`
-
-Parameters: N/A
-
-## All the Flight Deals
-
-### 特价机票 Flight Deals
-
-Eg: [https://rsshub.app/atfd/us+new york,gb+london/1](https://rsshub.app/atfd/us+new york,gb+london/1)
-
-Route: `/atfd/:locations/:nearby?`
-
-Parameters:
-=======
 ### Google Scholar Keywords Monitoring <Author uid="HenryQW"/>
->>>>>>> e830016f
 
 Eg: [https://rsshub.app/google/scholar/data+visualizaton」](https://rsshub.app/google/scholar/data+visualizaton)
 
