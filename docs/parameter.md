# 通用参数

::: tip 提示

所有通用参数可以使用 `&` 连接组合使用，效果叠加

:::

## 内容过滤

可以使用以下 URL query 过滤内容，支持正则

filter 选出想要的内容

-   filter: 过滤标题和描述

-   filter_title: 过滤标题

-   filter_description: 过滤描述

-   filter_author: 过滤作者

-   filter_time: 过滤时间，仅支持数字，单位为秒。返回指定时间范围内的内容。如果条目没有输出`pubDate`或者格式不正确将不会被过滤

举例 1: `https://rsshub.app/bilibili/fav/2267573/801952073?filter=编曲|摄影`
举例 2: <https://rsshub.app/nga/forum/489?filter_time=600>

filterout 去掉不要的内容

-   filterout: 过滤标题和描述

-   filterout_title: 过滤标题

-   filterout_description: 过滤描述

-   filterout_author: 过滤作者

举例: `https://rsshub.app/bilibili/fav/2267573/801952073?filterout=编曲|摄影`

`filter_case_sensitive` 过滤是否区分大小写，`filter` 和 `filterout`同时适用

默认为 true，区分大小写

举例 1: <https://rsshub.app/bilibili/user/coin/2267573?filter=diyGOD|RSShub&filter_case_sensitive=false>

## 条数限制

<<<<<<< HEAD
可以使用 `limit` 参数限制最大条数, 主要用于排行榜类 RSS
=======
可以使用 limit 参数限制最大条数，主要用于排行榜类 RSS
>>>>>>> ad57f84b

举例: bilibili 排行榜前 10 <https://rsshub.app/bilibili/ranking/0/3?limit=10>

## 全文输出

可以使用 `mode` 参数来开启自动提取全文内容功能

举例: bilibili 专栏全文输出 <https://rsshub.app/bilibili/user/article/334958638?mode=fulltext>

## 访问控制

可以使用 `code` 或 `key` 进行访问控制。参考[访问控制配置](install/#fang-wen-mi-yue-ma)。

## 输出 Telegram 即时预览链接

可以输出 Telegram 可识别的即时预览链接，主要用于文章类 RSS

Telegram 即时预览模式需要在官网制作页面处理模板，请前往[官网](https://instantview.telegram.org/)了解更多

-   tgiv: 模板 hash，可从模板制作页面分享出来的链接末尾获取（`&rhash=`后面跟着的字符串）

举例: <https://rsshub.app/novel/biquge/94_94525?tgiv=bd3c42818a7f7e>

## 输出 Sci-hub 链接

可以输出 Sci-hub 链接，用于知名期刊或输出 DOI 的科学期刊类 RSS。

-   scihub: 任意值开启

举例: <https://rsshub.app/pnas/latest?scihub=1>

## 输出格式

RSSHub 同时支持 RSS 2.0 和 Atom 输出格式，在路由末尾添加 `.rss` 或 `.atom` 即可请求对应输出格式，缺省为 RSS 2.0

举例:

-   缺省 RSS 2.0 - <https://rsshub.app/jianshu/home>
-   RSS 2.0 - <https://rsshub.app/jianshu/home.rss>
-   Atom - <https://rsshub.app/jianshu/home.atom>
-   和 filter 或其他 URL query 一起使用 `https://rsshub.app/bilibili/user/coin/2267573.atom?filter=微小微|赤九玖|暴走大事件`<|MERGE_RESOLUTION|>--- conflicted
+++ resolved
@@ -45,11 +45,7 @@
 
 ## 条数限制
 
-<<<<<<< HEAD
-可以使用 `limit` 参数限制最大条数, 主要用于排行榜类 RSS
-=======
-可以使用 limit 参数限制最大条数，主要用于排行榜类 RSS
->>>>>>> ad57f84b
+可以使用 `limit` 参数限制最大条数，主要用于排行榜类 RSS
 
 举例: bilibili 排行榜前 10 <https://rsshub.app/bilibili/ranking/0/3?limit=10>
 
