import cache from '@/utils/cache';
import got from '@/utils/got';
import { load } from 'cheerio';
import timezone from '@/utils/timezone';
import { parseDate } from '@/utils/parse-date';
import { art } from '@/utils/render';
import * as path from 'node:path';

module.exports = async (ctx) => {
    const id = ctx.req.param('id') ?? '2';

    const rootUrl = 'https://hjd2048.com';

    const entranceDomain = await cache.tryGet('2048:entranceDomain', async () => {
        const { data: response } = await got('https://hjd.tw', {
            headers: {
                accept: '*/*',
            },
        });
<<<<<<< HEAD
        const $ = load(response);
        return $('ul li a')
            .toArray()
            .find((item) => $(item).text() === '最新線路1').attribs.href;
=======
        const $ = cheerio.load(response);
        const targetLink = $('table.group-table tr').eq(1).find('td a').eq(0).attr('href');
        return targetLink;
>>>>>>> 7e3c1a2b
    });

    const currentUrl = `${entranceDomain}/2048/thread.php?fid-${id}.html`;

    const response = await got({
        method: 'get',
        url: currentUrl,
    });

    const $ = load(response.data);
    const currentHost = `https://${new URL(response.url).host}`; // redirected host

    $('#shortcut').remove();
    $('tr[onmouseover="this.className=\'tr3 t_two\'"]').remove();

    const list = $('#ajaxtable tbody .tr2')
        .last()
        .nextAll('.tr3')
        .toArray()
        .map((item) => {
            item = $(item).find('a.subject');

            return {
                title: item.text(),
                link: `${currentHost}/2048/${item.attr('href')}`,
                guid: `${rootUrl}/2048/${item.attr('href')}`,
            };
        })
        .filter((item) => !item.link.includes('undefined'));

    const items = await Promise.all(
        list.map((item) =>
            cache.tryGet(item.guid, async () => {
                const detailResponse = await got({
                    method: 'get',
                    url: item.link,
                });

                const content = load(detailResponse.data);

                content('.ads, .tips').remove();

                content('ignore_js_op').each(function () {
                    content(this).replaceWith(`<img src="${content(this).find('img').attr('src')}">`);
                });

                item.author = content('.fl.black').first().text();
                item.pubDate = timezone(parseDate(content('span.fl.gray').first().attr('title')), +8);

                const downloadLink = content('#read_tpc').first().find('a').last();

                if (downloadLink?.text()?.startsWith('http') && /datapps\.org$/.test(new URL(downloadLink.text()).hostname)) {
                    const torrentResponse = await got({
                        method: 'get',
                        url: downloadLink.text(),
                    });

                    const torrent = load(torrentResponse.data);

                    item.enclosure_type = 'application/x-bittorrent';
                    item.enclosure_url = `https://data.datapps.org/${torrent('.uk-button').last().attr('href')}`;

                    const magnet = torrent('.uk-button').first().attr('href');

                    downloadLink.replaceWith(
                        art(path.join(__dirname, 'templates/download.art'), {
                            magnet,
                            torrent: item.enclosure_url,
                        })
                    );
                }

                const desp = content('#read_tpc').first();

                content('.showhide img').each(function () {
                    desp.append(`<br><img style="max-width: 100%;" src="${content(this).attr('src')}">`);
                });

                item.description = desp.html();

                return item;
            })
        )
    );

    ctx.set('data', {
        title: `${$('#main #breadCrumb a').last().text()} - 2048核基地`,
        link: currentUrl,
        item: items,
    });
};<|MERGE_RESOLUTION|>--- conflicted
+++ resolved
@@ -17,16 +17,9 @@
                 accept: '*/*',
             },
         });
-<<<<<<< HEAD
         const $ = load(response);
-        return $('ul li a')
-            .toArray()
-            .find((item) => $(item).text() === '最新線路1').attribs.href;
-=======
-        const $ = cheerio.load(response);
         const targetLink = $('table.group-table tr').eq(1).find('td a').eq(0).attr('href');
         return targetLink;
->>>>>>> 7e3c1a2b
     });
 
     const currentUrl = `${entranceDomain}/2048/thread.php?fid-${id}.html`;
